#                                               -*- Autoconf -*-

AC_PREREQ([2.60])
AC_INIT([knot], [1.5.3], [knot-dns@labs.nic.cz])
AM_INIT_AUTOMAKE([gnits subdir-objects dist-xz -Wall -Werror])
AM_SILENT_RULES([yes])
AC_CONFIG_SRCDIR([src/knot/main.c])
AC_CONFIG_HEADERS([src/config.h])
AC_CONFIG_MACRO_DIR([m4])
AC_USE_SYSTEM_EXTENSIONS([_GNU_SOURCE])
AC_CANONICAL_HOST

# Automatically update release date based on configure.ac date
case "$host_os" in
linux*)
    release_date=`date +"%Y-%m-%d" -r configure.ac`
    ;;
*)
    tmstamp=`stat -f %m configure.ac`
    release_date=`date -r $tmstamp +"%Y-%m-%d"`
    ;;
esac
AC_SUBST([RELEASE_DATE], $release_date)

# Set compiler compatibility flags
AC_PROG_CC_C99
AM_PROG_CC_C_O
AC_PROG_CPP_WERROR

# Default compiler flags
CFLAGS="$CFLAGS -Wall -Werror=format-security -Werror=implicit"

# Checks for programs.
m4_ifdef([AM_PROG_AR], [AM_PROG_AR]) # call AM_PROG_AR only if available

# Initialize libtool
AC_DISABLE_STATIC
AC_PROG_LIBTOOL
LT_INIT

# Use pkg-config
PKG_PROG_PKG_CONFIG

AC_CACHE_CHECK([for reentrant lex], [ac_cv_path_LEX],
  [AC_PATH_PROGS_FEATURE_CHECK([LEX], [$LEX flex gflex],
  [cat >conftest.l <<_ACEOF
%{
%}

%option reentrant
%option bison-bridge
%option noinput
%option nounput
%option noreject

BLANK [ \t\n]

%%
<<EOF>> return 0;
%%
_ACEOF
_AC_DO_VAR(ac_path_LEX conftest.l)
test $ac_status -eq 0 && ac_cv_path_LEX=$ac_path_LEX ac_path_LEX_found=true
rm -f conftest.l lexyy.c lex.yy.c
],
[AC_MSG_ERROR([could not find lex that supports reentrant parsers])])])
AC_SUBST([LEX], [$ac_cv_path_LEX])
AM_PROG_LEX

AC_PROG_YACC
YACC_BISON=`bison --version | awk '{print $1;exit}'`
AS_IF([test "x$YACC_BISON" != "xbison"],
    [AC_MSG_ERROR([GNU bison needed for reentrant parsers, set the \$YACC variable before running configure])])
AC_PROG_INSTALL

# Set zone parser type
AC_ARG_ENABLE([fastparser],
    AS_HELP_STRING([--disable-fastparser], [Use slower zone parser]),
    [], [enable_fastparser=yes])
AM_CONDITIONAL([FAST_PARSER], [test "$enable_fastparser" = yes])

# Systemd integration
AC_ARG_ENABLE([systemd],
    AS_HELP_STRING([--enable-systemd=auto|yes|no], [enable systemd integration [default=auto]]),
    [enable_systemd="$enableval"], [enable_systemd=auto])

case "$enable_systemd" in
    auto) PKG_CHECK_MODULES([systemd], [libsystemd-daemon libsystemd-journal], [enable_systemd=yes], [enable_systemd=no]) ;;
    yes)  PKG_CHECK_MODULES([systemd], [libsystemd-daemon libsystemd-journal]) ;;
    no)   ;;
    *)    AC_MSG_ERROR([Invalid value of --enable-systemd.]) ;;
esac

if test "$enable_systemd" = yes; then
    AC_DEFINE([ENABLE_SYSTEMD], [1], [Use systemd integration.])
fi

# Debug modules
AC_ARG_ENABLE([debug],
    AS_HELP_STRING([--enable-debug=server,zones,xfr,packet,rr,ns,loader,dnssec],
    [compile selected debug modules [default=none]]),
    [
    echo ${enableval}|tr "," "\n"|while read val; do
        case "${val}" in
            server) AC_DEFINE([KNOTD_SERVER_DEBUG], [1], [Server debug.]) ;;
            zones) AC_DEFINE([KNOT_ZONES_DEBUG], [1], [Zones debug.]) ;;
            xfr) AC_DEFINE([KNOT_XFR_DEBUG], [1], [XFR debug.]) ;;
            packet) AC_DEFINE([KNOT_PACKET_DEBUG], [1], [Packet debug.]) ;;
            rr) AC_DEFINE([KNOT_RR_DEBUG], [1], [RR debug.]) ;;
            ns) AC_DEFINE([KNOT_NS_DEBUG], [1], [Nameserver debug.]) ;;
            loader) AC_DEFINE([KNOT_LOADER_DEBUG], [1], [Zone loading debug.]) ;;
            dnssec) AC_DEFINE([KNOT_DNSSEC_DEBUG], [1], [DNSSEC debug.]) ;;
        esac
    done
    ], [])

# Debug level
AC_ARG_ENABLE([debuglevel],
    AS_HELP_STRING([--enable-debuglevel=brief|verbose|details], [enable given debug level [default=disabled]]),
    # Not all shells support fall-through with ;& so I have to duplicate
    [case "x${enableval}" in
      xdetails)
        AC_DEFINE([DEBUG_ENABLE_DETAILS], [1], [Enable details debugging messages.])
        AC_DEFINE([DEBUG_ENABLE_VERBOSE], [1], [Enable verbose debugging messages.])
        AC_DEFINE([DEBUG_ENABLE_BRIEF], [1], [Enable brief debugging messages.])
        ;;
      xverbose)
        AC_DEFINE([DEBUG_ENABLE_VERBOSE], [1], [Enable verbose debugging messages.])
        AC_DEFINE([DEBUG_ENABLE_BRIEF], [1], [Enable brief debugging messages.])
        ;;
      xbrief)
        AC_DEFINE([DEBUG_ENABLE_BRIEF], [1], [Enable brief debugging messages.])
        ;;
    esac], [])

# recvmmsg() (valgrind doesn't support it, so disable for debugging)
# The check for struct mmsghdr is required when libc doesn't have an API but the function links
AC_ARG_ENABLE([recvmmsg],
    AS_HELP_STRING([--enable-recvmmsg=yes|no], [enable recvmmsg() network API under Linux (kernel support required) (set to 'no' if you have trouble running server under valgrind) [default=yes]]),
    [case "${enableval}" in
      yes)
	  AC_CHECK_FUNCS([sendmmsg])
          AC_LINK_IFELSE([AC_LANG_PROGRAM([[#include <sys/socket.h>]], [[struct mmsghdr v; recvmmsg(0,0,0,0,0);]])],
          [AC_DEFINE(HAVE_RECVMMSG, 1, [Define if struct mmsghdr and recvmmsg() exists.])])
          ;;
      no)
          ;;
      *)
          AC_MSG_ERROR([bad value ${enableval} for --enable-recvmmsg])
          ;;
    esac],
    [
      AC_CHECK_FUNCS([sendmmsg])
      AC_LINK_IFELSE([AC_LANG_PROGRAM([[#include <sys/socket.h>]], [[struct mmsghdr v; recvmmsg(0,0,0,0,0);]])],
      [AC_DEFINE(HAVE_RECVMMSG, 1, [Define if struct mmsghdr and recvmmsg() exists.])])
    ])

# Check for link time optimizations support and predictive commoning
AC_ARG_ENABLE([lto],
    AS_HELP_STRING([--enable-lto=yes|no], [enable link-time optimizations, enable if not broken for some extra speed [default=no]]),
    [case "${enableval}" in
      yes) AX_CHECK_COMPILE_FLAG("-flto", [CFLAGS="$CFLAGS -flto"], []) ;;
      no) ;;
      *)  AC_MSG_ERROR([bad value ${enableval} for --enable-lto]) ;;
    esac])

AX_CHECK_COMPILE_FLAG("-fpredictive-commoning", [CFLAGS="$CFLAGS -fpredictive-commoning"], [], "-Werror")

# Default directories
run_dir="${localstatedir}/run/knot"
AC_ARG_WITH([rundir],
        AC_HELP_STRING([--with-rundir=path], [Path to run-time variable data (pid, sockets...). [default=LOCALSTATEDIR/run/knot]]),
        [run_dir=$withval])
AC_SUBST(run_dir)

storage_dir="${localstatedir}/lib/knot"
AC_ARG_WITH([storage],
        AC_HELP_STRING([--with-storage=path], [Default storage directory (slave zones, persistent data). [default=LOCALSTATEDIR/lib/knot]]),
        [storage_dir=$withval])
AC_SUBST(storage_dir)

config_dir="${sysconfdir}/knot"
AC_ARG_WITH([configdir],
        AC_HELP_STRING([--with-configdir=path], [Default directory for configuration. [default=SYSCONFDIR/knot]]),
        [config_dir=$withval])
AC_SUBST(config_dir)

# Checks for libraries.
# FIXME: Replace `main' with a function in `-lm':

dnl Check for userspace-rcu library
AC_ARG_WITH(urcu,
[  --with-urcu=DIR        where to find userspace-rcu library])

AS_IF([test "$with_urcu" != "no"], [
  PKG_CHECK_MODULES([liburcu], liburcu, [
    CPPFLAGS="$CPPFLAGS $liburcu_CFLAGS"
    LIBS="$LIBS $liburcu_LIBS"
    with_urcu=yes
  ],[
    for try_urcu in "$with_urcu" "" "/usr/local"; do
      save_LIBS="$LIBS"
      save_CPPFLAGS="$CPPFLAGS"

      AS_IF([test -d "$try_urcu"], [
        liburcu_CFLAGS="-I$try_urcu/include"
        liburcu_LIBS="-L$try_urcu/lib"
      ],[
        liburcu_CFLAGS=""
        liburcu_LIBS=""
      ])

      CPPFLAGS="$CPPFLAGS $liburcu_CFLAGS"
      LIBS="$LIBS $liburcu_LIBS"

      AC_SEARCH_LIBS([rcu_set_pointer_sym], [urcu], [
        with_urcu=yes
	break
      ],[
        CPPFLAGS="$save_CPPFLAGS"
        LIBS="$save_LIBS"
        with_urcu=no
	# do not cache result of AC_SEARCH_LIBS test
	unset ac_cv_search_rcu_set_pointer_sym
      ])
    done

    AS_IF([test "$with_urcu" = "no"],[
      AC_MSG_ERROR([liburcu is required])
    ])
  ])
])

AC_SEARCH_LIBS([urcu_init], [urcu], [AC_MSG_ERROR([liburcu is too old (< 0.4.0), urcu_init symbol found])], [])

dnl Check for OpenSSL
AC_ARG_WITH(openssl,
[  --with-openssl=DIR        where to find openssl library])

AS_IF([test "$with_openssl" != "no"],[
  PKG_CHECK_MODULES([libcrypto], libcrypto, [
    CPPFLAGS="$CPPFLAGS $libcrypto_CFLAGS"
    LIBS="$LIBS $libcrypto_LIBS"
    with_openssl=yes
  ],[

    for try_openssl in "$with_openssl" "" "/usr/local"; do
      save_LIBS="$LIBS"
      save_CPPFLAGS="$CPPFLAGS"

      AS_IF([test -d "$try_openssl"], [
        libcrypto_CFLAGS="-I$try_openssl/include"
        libcrypto_LIBS="-L$try_openssl/lib"
      ],[
        libcrypto_CFLAGS=""
        libcrypto_LIBS=""
      ])

      CPPFLAGS="$CPPFLAGS $libcrypto_CFLAGS"
      LIBS="$LIBS $libcrypto_LIBS"

      AC_SEARCH_LIBS([OpenSSL_add_all_digests], [crypto], [
        with_openssl=yes
	break
      ],[
        with_openssl=no
	# do not cache result of AC_SEARCH_LIBS test
	unset ac_cv_search_OpenSSL_add_all_digests
      ])

      CPPFLAGS="$save_CPPFLAGS"
      LIBS="$save_LIBS"
    done

  ])
])

AS_IF([test "$with_openssl" = "no"],[
  AC_MSG_ERROR([OpenSSL library is required.])
])

AC_EGREP_CPP(openssl_version_ok,
  [#include <openssl/crypto.h>
   #if (OPENSSL_VERSION_NUMBER >= 0x10000000L)
   openssl_version_ok
   #endif
  ],[],[AC_MSG_ERROR([OpenSSL library version >= 1.0.0 is required.])]
)

dnl Check for libidn.
AC_ARG_WITH(libidn,
    AC_HELP_STRING([--with-libidn=[DIR]], [Support IDN (needs GNU Libidn)]),
    with_libidn=$withval,
    with_libidn=yes
)
if test "$with_libidn" != "no" ; then
    PKG_CHECK_MODULES([libidn], [libidn >= 0.0.0], [with_libidn=yes], [with_libidn=no])
    if test "$with_libidn" != "yes" ; then
        with_libidn=no
        AC_MSG_WARN([Libidn not found])
    else
        with_libidn=yes
        AC_DEFINE([LIBIDN], [1], [Define to 1 to enable IDN support])
    fi
fi

dnl Check for dnstap.
dt_DNSTAP([
    LIBS="$LIBS $DNSTAP_LIBS"
    CPPFLAGS="$CPPFLAGS $DNSTAP_CFLAGS"
    AC_DEFINE([USE_DNSTAP], [1], [Define to 1 to enable dnstap support])
])
AM_CONDITIONAL([HAVE_DNSTAP], test "$opt_dnstap" != "no")

<<<<<<< HEAD
dnl Check for lmdb.
AC_ARG_WITH(lmdb,
    AC_HELP_STRING([--with-lmdb=[DIR]], [Support for LMDB.]),
    with_lmdb=$withval,
    with_lmdb=yes
)
if test "$with_lmdb" != "no" ; then
    AC_SEARCH_LIBS([mdb_env_open], [lmdb], [with_lmdb=yes], [with_lmdb=no])
    if test "$with_lmdb" != "yes" ; then
        with_lmdb=no
        AC_MSG_WARN([LMDB not found])
    else
        with_lmdb=yes
        AC_DEFINE([HAVE_LMDB], [1], [Define to 1 to enable LMDB.])
    fi
fi
AM_CONDITIONAL([HAVE_LMDB], test "$with_lmdb" != "no")
=======
dnl Check for LMDB
KNOT_CHECK_HEADER([lmdb], [LMDB], [auto], [lmdb.h], [], [-llmdb])
AS_IF([test "$enable_lmdb" = yes], [AC_DEFINE([HAVE_LMDB], [1], [Define to 1 to enable LMDB support])])
>>>>>>> aa495a32

AC_SEARCH_LIBS([pow], [m])
AC_SEARCH_LIBS([pthread_create], [pthread], [], [AC_MSG_ERROR([pthreads not found])])
AC_SEARCH_LIBS([dlopen], [dl])
AC_SEARCH_LIBS([clock_gettime], [rt])
AC_SEARCH_LIBS([capng_apply], [cap-ng])
AC_SEARCH_LIBS([adler32], [z])

# Checks for header files.
AC_HEADER_RESOLV
AC_CHECK_HEADERS_ONCE([cap-ng.h netinet/in_systm.h pthread_np.h signal.h sys/select.h sys/time.h sys/wait.h sys/uio.h])

# Checks for typedefs, structures, and compiler characteristics.
AC_C_INLINE
AC_TYPE_PID_T
AC_TYPE_SIZE_T
AC_TYPE_SSIZE_T

# Checks for library functions.
AC_CHECK_FUNCS([clock_gettime gettimeofday fgetln getline madvise malloc_trim poll posix_memalign pselect pthread_setaffinity_np regcomp select setgroups strlcat strlcpy initgroups])

# Check for be64toh function
AC_LINK_IFELSE([AC_LANG_PROGRAM([[#include <endian.h>]], [[return be64toh(0);]])],
[AC_DEFINE(HAVE_BE64TOH, 1, [Define to 1 if you have the 'be64toh' function.])])

# Check for cpu_set_t/cpuset_t compatibility
AC_LINK_IFELSE([AC_LANG_PROGRAM([[#include <pthread.h>]], [[cpu_set_t set; CPU_ZERO(&set);]])],
[AC_DEFINE(HAVE_CPUSET_LINUX, 1, [Define if Linux-like cpu_set_t exists.])])
AC_LINK_IFELSE([AC_LANG_PROGRAM([[#include <pthread_np.h>]], [[cpuset_t set; CPU_ZERO(&set);]])],
[AC_DEFINE(HAVE_CPUSET_BSD, 1, [Define if FreeBSD-like cpuset_t exists.])])
AC_LINK_IFELSE([AC_LANG_PROGRAM([[#include <sched.h>]], [[cpuset_t* set = cpuset_create(); cpuset_destroy(set);]])],
[AC_DEFINE(HAVE_CPUSET_NETBSD, 1, [Define if cpuset_t and cpuset(3) exists.])])

# Use -fvisibility=hidden when linking.
# Let's leave it default now and use -export-symbols-regex in LDFLAGS
#gl_VISIBILITY()
#CFLAGS="$CFLAGS $CFLAG_VISIBILITY"

# Add code coverage macro
AX_CODE_COVERAGE

AC_PATH_PROG([SPHINXBUILD], [sphinx-build], [false])
AS_IF([test "$SPHINXBUILD" = "false"],
  [AC_MSG_WARN([Could not find the 'sphinx-build' executable, you will be unable to regenerate documentation.])],
  [AC_PATH_PROG([PDFLATEX], [pdflatex], [false])
   AS_IF([test "$PDFLATEX" = ""],
     [AC_MSG_WARN([Could not find the 'pdflatex' executable, you will be unable to generate PDF documentation.])])
   AC_PATH_PROG([MAKEINFO], [makeinfo], [false])
   AS_IF([test "$MAKEINFO" = "false"],
     [AC_MSG_WARN([Could not find the 'makeinfo' executable, you will be unable to generate info documentation.])])
  ])

AM_CONDITIONAL([HAVE_SPHINXBUILD], test "$SPHINXBUILD" != "false")
AM_CONDITIONAL([HAVE_PDFLATEX], test "$PDFLATEX" != "false")
AM_CONDITIONAL([HAVE_MAKEINFO], test "$MAKEINFO" != "false")

AC_CONFIG_FILES([Makefile
		 doc/Makefile
		 man/Makefile
		 samples/Makefile
		 patches/Makefile
		 libtap/Makefile
		 src/Makefile
		 tests/Makefile
		 src/dnstap/Makefile
		 src/zscanner/Makefile
		 doc/conf.py
		 man/khost.1
		 man/knotc.8
		 man/knotd.8
		 man/kdig.1
		 man/knsupdate.1
		 man/knot.conf.5
		 man/knsec3hash.1
		 ])

AC_OUTPUT
AC_MSG_RESULT([
  $PACKAGE $VERSION

    Target:   $host_os $host_cpu
    Compiler: ${CC}
    CFlags:   ${CFLAGS} ${CPPFLAGS}
    LDFlags:  ${LDFLAGS}
    Libs:     ${LIBS}

    Prefix:      ${prefix}
    Run dir:     ${run_dir}
    Storage dir: ${storage_dir}
    Config dir:  ${config_dir}

    Fast zone parser:      ${enable_fastparser}
    Utilities with IDN:    ${with_libidn}
    Systemd integration:   ${enable_systemd}
    Dnstap support:        ${opt_dnstap}
    LMDB support:          ${with_lmdb}
    Code coverage:         ${enable_code_coverage}
    LMDB support:          ${enable_lmdb}

  Continue with 'make' command
])<|MERGE_RESOLUTION|>--- conflicted
+++ resolved
@@ -312,29 +312,9 @@
 ])
 AM_CONDITIONAL([HAVE_DNSTAP], test "$opt_dnstap" != "no")
 
-<<<<<<< HEAD
-dnl Check for lmdb.
-AC_ARG_WITH(lmdb,
-    AC_HELP_STRING([--with-lmdb=[DIR]], [Support for LMDB.]),
-    with_lmdb=$withval,
-    with_lmdb=yes
-)
-if test "$with_lmdb" != "no" ; then
-    AC_SEARCH_LIBS([mdb_env_open], [lmdb], [with_lmdb=yes], [with_lmdb=no])
-    if test "$with_lmdb" != "yes" ; then
-        with_lmdb=no
-        AC_MSG_WARN([LMDB not found])
-    else
-        with_lmdb=yes
-        AC_DEFINE([HAVE_LMDB], [1], [Define to 1 to enable LMDB.])
-    fi
-fi
-AM_CONDITIONAL([HAVE_LMDB], test "$with_lmdb" != "no")
-=======
 dnl Check for LMDB
 KNOT_CHECK_HEADER([lmdb], [LMDB], [auto], [lmdb.h], [], [-llmdb])
 AS_IF([test "$enable_lmdb" = yes], [AC_DEFINE([HAVE_LMDB], [1], [Define to 1 to enable LMDB support])])
->>>>>>> aa495a32
 
 AC_SEARCH_LIBS([pow], [m])
 AC_SEARCH_LIBS([pthread_create], [pthread], [], [AC_MSG_ERROR([pthreads not found])])
