/*  Copyright (C) 2011 CZ.NIC, z.s.p.o. <knot-dns@labs.nic.cz>

    This program is free software: you can redistribute it and/or modify
    it under the terms of the GNU General Public License as published by
    the Free Software Foundation, either version 3 of the License, or
    (at your option) any later version.

    This program is distributed in the hope that it will be useful,
    but WITHOUT ANY WARRANTY; without even the implied warranty of
    MERCHANTABILITY or FITNESS FOR A PARTICULAR PURPOSE.  See the
    GNU General Public License for more details.

    You should have received a copy of the GNU General Public License
    along with this program.  If not, see <http://www.gnu.org/licenses/>.
*/

#include <config.h>
#include "utils/common/params.h"

#include <stdio.h>
#include <stdlib.h>			// free
#include <netinet/in.h>			// in_addr
#include <arpa/inet.h>			// inet_pton
#include <sys/socket.h>			// AF_INET (BSD)

#include "libknot/libknot.h"
#include "common/errcode.h"		// KNOT_EOK
#include "common/mempattern.h"		// strcdup
#include "common/descriptor.h"		// KNOT_RRTYPE_
#include "utils/common/msg.h"		// WARN
#include "utils/common/resolv.h"	// parse_nameserver
#include "utils/common/token.h"		// token

#define IPV4_REVERSE_DOMAIN	"in-addr.arpa."
#define IPV6_REVERSE_DOMAIN	"ip6.arpa."

char* get_reverse_name(const char *name)
{
	struct in_addr	addr4;
	struct in6_addr	addr6;
	int		ret;
	char		buf[128] = "\0";

	if (name == NULL) {
		DBG_NULL;
		return NULL;
	}

	// Check name for IPv4 address, IPv6 address or other.
	if (inet_pton(AF_INET, name, &addr4) == 1) {
		uint32_t num = ntohl(addr4.s_addr);

		// Create IPv4 reverse FQD name.
		ret = snprintf(buf, sizeof(buf), "%u.%u.%u.%u.%s",
		               (num >>  0) & 0xFF, (num >>  8) & 0xFF,
		               (num >> 16) & 0xFF, (num >> 24) & 0xFF,
		               IPV4_REVERSE_DOMAIN);
		if (ret < 0 || (size_t)ret >= sizeof(buf)) {
			return NULL;
		}

		return strdup(buf);
	} else if (inet_pton(AF_INET6, name, &addr6) == 1) {
		char	*pos = buf;
		size_t  len = sizeof(buf);
		uint8_t left, right;

		// Create IPv6 reverse name.
		for (int i = 15; i >= 0; i--) {
			left = ((addr6.s6_addr)[i] & 0xF0) >> 4;
			right = (addr6.s6_addr)[i] & 0x0F;

			ret = snprintf(pos, len, "%x.%x.", right, left);
			if (ret < 0 || (size_t)ret >= len) {
				return NULL;
			}

			pos += ret;
			len -= ret;
		}

		// Add IPv6 reverse domain.
		ret = snprintf(pos, len, "%s", IPV6_REVERSE_DOMAIN);
		if (ret < 0 || (size_t)ret >= len) {
			return NULL;
		}

		return strdup(buf);
	} else {
		return NULL;
	}
}

char* get_fqd_name(const char *name)
{
	char *fqd_name = NULL;

	if (name == NULL) {
		DBG_NULL;
		return NULL;
	}

	size_t name_len = strlen(name);

	// If the name is FQDN, make a copy.
	if (name[name_len - 1] == '.') {
		fqd_name = strdup(name);
	// Else make a copy and append a trailing dot.
	} else {
		fqd_name = malloc(name_len + 2);
		if (fqd_name != NULL) {
			strncpy(fqd_name, name, name_len + 2);
			fqd_name[name_len] = '.';
			fqd_name[name_len + 1] = 0;
		}
	}

	return fqd_name;
}

int params_parse_class(const char *value, uint16_t *rclass)
{
	if (value == NULL || rclass == NULL) {
		DBG_NULL;
		return KNOT_EINVAL;
	}

	if (knot_rrclass_from_string(value, rclass) == 0) {
		return KNOT_EOK;
	} else {
		return KNOT_EINVAL;
	}
}

int params_parse_type(const char *value, uint16_t *rtype, uint32_t *xfr_serial)
{
	if (value == NULL || rtype == NULL || xfr_serial == NULL) {
		DBG_NULL;
		return KNOT_EINVAL;
	}

	size_t param_pos = strcspn(value, "=");

	// There is no additional parameter.
	if (param_pos == strlen(value)) {
		if (knot_rrtype_from_string(value, rtype) != 0) {
			return KNOT_EINVAL;
		}

		// IXFR requires serial parameter.
		if (*rtype == KNOT_RRTYPE_IXFR) {
			DBG("SOA serial is required for IXFR query\n");
			return KNOT_EINVAL;
		}
	} else {
		char *type_char = strndup(value, param_pos);

		if (knot_rrtype_from_string(type_char, rtype) != 0) {
			free(type_char);
			return KNOT_EINVAL;
		}

		free(type_char);

		// Additional parameter is accepted for IXFR only.
		if (*rtype == KNOT_RRTYPE_IXFR) {
			const char *param_str = value + 1 + param_pos;
			char *end;

			// Convert string to serial.
			unsigned long long serial = strtoull(param_str, &end, 10);

			// Check for bad serial string.
			if (end == param_str || *end != '\0' ||
			    serial > UINT32_MAX) {
				DBG("bad SOA serial %s\n", param_str);
				return KNOT_EINVAL;
			}

			*xfr_serial = serial;
		} else {
			char buf[64] = "";
			knot_rrtype_to_string(*rtype, buf, sizeof(buf));
			DBG("type %s can't have a parameter\n", buf);
			return KNOT_EINVAL;
		}
	}

	return KNOT_EOK;
}

int params_parse_server(const char *value, list *servers, const char *def_port)
{
	if (value == NULL || servers == NULL) {
		DBG_NULL;
		return KNOT_EINVAL;
	}

	// Add specified nameserver.
	server_t *server = parse_nameserver(value, def_port);
	if (server == NULL) {
		ERR("bad nameserver %s\n", value);
		return KNOT_EINVAL;
	}
	add_tail(servers, (node *)server);

	return KNOT_EOK;
}

int params_parse_wait(const char *value, int32_t *dst)
{
	char *end;

	if (value == NULL || dst == NULL) {
		DBG_NULL;
		return KNOT_EINVAL;
	}

	/* Convert string to number. */
	long long num = strtoll(value, &end, 10);

	/* Check for bad string (empty or incorrect). */
	if (end == value || *end != '\0') {
		ERR("bad time value %s\n", value);
		return KNOT_EINVAL;
	} else if (num < 1) {
		num = 1;
		WARN("time %s is too short, using %lld instead\n", value, num);
	/* Reduce maximal value. Poll takes signed int in milliseconds. */
	} else if (num > INT32_MAX) {
		num = INT32_MAX / 1000;
		WARN("time %s is too big, using %lld instead\n", value, num);
	}

	*dst = num;

	return KNOT_EOK;
}

int params_parse_num(const char *value, uint32_t *dst)
{
	char *end;

	if (value == NULL || dst == NULL) {
		DBG_NULL;
		return KNOT_EINVAL;
	}

	// Convert string to number.
	unsigned long long num = strtoull(value, &end, 10);

	// Check for bad string.
	if (end == value || *end != '\0') {
		ERR("bad number %s\n", value);
		return KNOT_EINVAL;
	}

	if (num > UINT32_MAX) {
		num = UINT32_MAX;
		WARN("number %s is too big, using %llu instead\n", value, num);
	}

	*dst = num;

	return KNOT_EOK;
}

int params_parse_bufsize(const char *value, int32_t *dst)
{
	char *end;

	if (value == NULL || dst == NULL) {
		DBG_NULL;
		return KNOT_EINVAL;
	}

	// Convert string to number.
	unsigned long long num = strtoull(value, &end, 10);

	// Check for bad string.
	if (end == value || *end != '\0') {
		ERR("bad size %s\n", value);
		return KNOT_EINVAL;
	}

	if (num > UINT16_MAX) {
		num = UINT16_MAX;
		WARN("size %s is too big, using %llu instead\n", value, num);
	}

	*dst = num;

	return KNOT_EOK;
}

int params_parse_tsig(const char *value, knot_key_params_t *key_params)
{
	if (value == NULL || key_params == NULL) {
		DBG_NULL;
		return KNOT_EINVAL;
	}

	/* Invalidate previous key. */
	if (key_params->name) {
		ERR("Key specified multiple times.\n");
		return KNOT_EINVAL;
	}

	char *h = strdup(value);
	if (!h) {
		return KNOT_ENOMEM;
	}

	/* Separate to avoid multiple allocs. */
	char *k = NULL, *s = NULL;
	if ((k = (char*)strchr(h, ':'))) { /* Second part - NAME|SECRET */
		*k++ = '\0';               /* String separator */
		s = (char*)strchr(k, ':'); /* Thirt part - |SECRET */
	}

	/* Determine algorithm. */
	key_params->algorithm = KNOT_TSIG_ALG_HMAC_MD5;
	if (s) {
		*s++ = '\0';               /* Last part separator */
		knot_lookup_table_t *alg = NULL;
		alg = knot_lookup_by_name(knot_tsig_alg_names, h);
		if (alg) {
			DBG("%s: parsed algorithm '%s'\n", __func__, h);
			key_params->algorithm = alg->id;
		} else {
			ERR("invalid TSIG algorithm name '%s'\n", h);
			free(h);
			return KNOT_EINVAL;
		}
	} else {
		s = k; /* Ignore first part, push down. */
		k = h;
	}

	if (!s) {
		ERR("invalid key option format, use [hmac:]keyname:secret\n");
		free(h);
		return KNOT_EINVAL;
	}

	/* Set key name and secret. */
<<<<<<< HEAD
	key_params->name = knot_dname_new_from_nonfqdn_str(k, strlen(k), NULL);
	int r = knot_binary_from_base64(s, &key_params->secret);
	if (r != KNOT_EOK) {
		free(h);
		return r;
	}
=======
	key_params->name = knot_dname_from_str(k, strlen(k));
	key_params->secret = strdup(s);
>>>>>>> fd350ea1

	DBG("%s: parsed name '%s'\n", __func__, k);
	DBG("%s: parsed secret '%s'\n", __func__, s);
	free(h);

	return KNOT_EOK;
}

int params_parse_keyfile(const char *value, knot_key_params_t *key_params)
{
	if (value == NULL || key_params == NULL) {
		DBG_NULL;
		return KNOT_EINVAL;
	}

	if (key_params->name) {
		ERR("Key specified multiple times.\n");
		return KNOT_EINVAL;
	}

	int result = knot_load_key_params(value, key_params);
	if (result != KNOT_EOK) {
		ERR("could not read key file: %s\n", knot_strerror(result));
		return KNOT_EINVAL;
	}

	return KNOT_EOK;
}<|MERGE_RESOLUTION|>--- conflicted
+++ resolved
@@ -344,17 +344,12 @@
 	}
 
 	/* Set key name and secret. */
-<<<<<<< HEAD
-	key_params->name = knot_dname_new_from_nonfqdn_str(k, strlen(k), NULL);
+	key_params->name = knot_dname_from_str(k, strlen(k));
 	int r = knot_binary_from_base64(s, &key_params->secret);
 	if (r != KNOT_EOK) {
 		free(h);
 		return r;
 	}
-=======
-	key_params->name = knot_dname_from_str(k, strlen(k));
-	key_params->secret = strdup(s);
->>>>>>> fd350ea1
 
 	DBG("%s: parsed name '%s'\n", __func__, k);
 	DBG("%s: parsed secret '%s'\n", __func__, s);
