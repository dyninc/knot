--- conflicted
+++ resolved
@@ -298,11 +298,7 @@
 	int i;
 
 	/*
-<<<<<<< HEAD
-	 * TODO save number of items, do not use desc->length
-=======
 	 * TODO save number of items
->>>>>>> be57965e
 	 * in the dump - of minor importance, however
 	 */
 	for (i = 0; i < desc->length; i++) {
@@ -518,17 +514,11 @@
 	/* Each rrset will only have one rdata entry */
 
 	/*
-<<<<<<< HEAD
 	 * RRSIGs will be read as separate RRSets because that's the way they
 	 * are stored in responses
 	 */
 
 	/* Read owner first */
-=======
-	 * RRSIGs will be read as separate RRSets because thats the way they
-	 * are stored in response
-	 */
->>>>>>> be57965e
 
 	uint8_t dname_size;
 	uint8_t *dname_wire = NULL;
