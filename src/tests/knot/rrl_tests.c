/*  Copyright (C) 2011 CZ.NIC, z.s.p.o. <knot-dns@labs.nic.cz>

    This program is free software: you can redistribute it and/or modify
    it under the terms of the GNU General Public License as published by
    the Free Software Foundation, either version 3 of the License, or
    (at your option) any later version.

    This program is distributed in the hope that it will be useful,
    but WITHOUT ANY WARRANTY; without even the implied warranty of
    MERCHANTABILITY or FITNESS FOR A PARTICULAR PURPOSE.  See the
    GNU General Public License for more details.

    You should have received a copy of the GNU General Public License
    along with this program.  If not, see <http://www.gnu.org/licenses/>.
 */

#include <sys/types.h>
#include <sys/socket.h>
#include "tests/knot/rrl_tests.h"
#include "knot/server/rrl.h"
#include "knot/server/dthreads.h"
#include "knot/common.h"
#include "libknot/packet/response.h"
#include "libknot/packet/query.h"
#include "libknot/nameserver/name-server.h"
<<<<<<< HEAD
#include "common/descriptor_new.h"
=======
#include "common/prng.h"
>>>>>>> 56bf5270

/* Enable time-dependent tests. */
//#define ENABLE_TIMED_TESTS
#define RRL_SIZE 196613
#define RRL_THREADS 16
#define RRL_INSERTS (0.5*(RRL_SIZE/RRL_THREADS)) /* lf = 0.5 */
#define RRL_LOCKS 64

struct bucketmap_t {
	unsigned i;
	uint64_t x;
};

/*! \brief Unit runnable. */
struct runnable_data {
	int passed;
	rrl_table_t *rrl;
	sockaddr_t *addr;
	rrl_req_t *rq;
	knot_zone_t *zone;
};

static void* rrl_runnable(void *arg)
{
	struct runnable_data* d = (struct runnable_data*)arg;
	sockaddr_t addr;
	memcpy(&addr, d->addr, sizeof(sockaddr_t));
	sockaddr_update(&addr);
	int lock = -1;
	uint32_t now = time(NULL);
	struct bucketmap_t *m = malloc(RRL_INSERTS * sizeof(struct bucketmap_t));
	for (unsigned i = 0; i < RRL_INSERTS; ++i) {
		m[i].i = tls_rand() * UINT32_MAX;
		addr.addr4.sin_addr.s_addr = m[i].i;
		rrl_item_t *b =  rrl_hash(d->rrl, &addr, d->rq, d->zone, now, &lock);
		rrl_unlock(d->rrl, lock);
		m[i].x = b->netblk;
	}
	for (unsigned i = 0; i < RRL_INSERTS; ++i) {
		addr.addr4.sin_addr.s_addr = m[i].i;
		rrl_item_t *b = rrl_hash(d->rrl, &addr, d->rq, d->zone, now, &lock);
		rrl_unlock(d->rrl, lock);
		if (b->netblk != m[i].x) {
			d->passed = 0;
		}
	}
	free(m);
	return NULL;
}

static void rrl_hopscotch(struct runnable_data* rd)
{
	rd->passed = 1;
	pthread_t thr[RRL_THREADS];
	for (unsigned i = 0; i < RRL_THREADS; ++i) {
		pthread_create(thr + i, NULL, &rrl_runnable, rd);
	}
	for (unsigned i = 0; i < RRL_THREADS; ++i) {
		pthread_join(thr[i], NULL);
	}
}

static int rrl_tests_count(int argc, char *argv[]);
static int rrl_tests_run(int argc, char *argv[]);

/*
 * Unit API.
 */
unit_api rrl_tests_api = {
	"RRL",
	&rrl_tests_count,
	&rrl_tests_run
};

/*
 *  Unit implementation.
 */

static int rrl_tests_count(int argc, char *argv[])
{
	int c = 10;
#ifndef ENABLE_TIMED_TESTS
	c -= 2;
#endif
	return c;
}

static int rrl_tests_run(int argc, char *argv[])
{
	/* Prepare query. */
	knot_question_t qst;
	qst.qclass = KNOT_CLASS_IN;
	qst.qtype = KNOT_RRTYPE_A;
	qst.qname = knot_dname_new_from_str("beef.", 5, NULL);
	knot_packet_t *query = knot_packet_new(KNOT_PACKET_PREALLOC_QUERY);
	knot_query_init(query);
	knot_packet_set_max_size(query, 512);
	knot_query_set_question(query, &qst);
	
	/* Prepare response */
	knot_nameserver_t *ns = knot_ns_create();
	uint8_t rbuf[65535];
	size_t rlen = sizeof(rbuf);
	memset(rbuf, 0, sizeof(rbuf));
	knot_ns_error_response_from_query(ns, query, KNOT_RCODE_NOERROR, rbuf, &rlen);
	
	rrl_req_t rq;
	rq.w = rbuf;
	rq.len = rlen;
	rq.qst = &qst;
	rq.flags = 0;
	
	/* 1. create rrl table */
	rrl_table_t *rrl = rrl_create(RRL_SIZE);
	ok(rrl != NULL, "rrl: create");
	
	/* 2. set rate limit */
	uint32_t rate = 10;
	rrl_setrate(rrl, rate);
	ok(rate == rrl_rate(rrl), "rrl: setrate");
	
	/* 3. setlocks */
	int ret = rrl_setlocks(rrl, RRL_LOCKS);
	ok(ret == KNOT_EOK, "rrl: setlocks");

	/* 4. N unlimited requests. */
	knot_dname_t *apex = knot_dname_new_from_str("rrl.", 4, NULL);
	knot_zone_t *zone = knot_zone_new(knot_node_new(apex, NULL, 0));
	sockaddr_t addr;
	sockaddr_t addr6;
	sockaddr_set(&addr, AF_INET, "1.2.3.4", 0);
	sockaddr_set(&addr6, AF_INET6, "1122:3344:5566:7788::aabb", 0);
	ret = 0;
	for (unsigned i = 0; i < rate; ++i) {
		if (rrl_query(rrl, &addr, &rq, zone) != KNOT_EOK ||
		    rrl_query(rrl, &addr6, &rq, zone) != KNOT_EOK) {
			ret = KNOT_ELIMIT;
			break;
		}
	}
	ok(ret == 0, "rrl: unlimited IPv4/v6 requests");

#ifdef ENABLE_TIMED_TESTS
	/* 5. limited request */
	ret = rrl_query(rrl, &addr, &rq, zone);
	ok(ret != 0, "rrl: throttled IPv4 request");

	/* 6. limited IPv6 request */
	ret = rrl_query(rrl, &addr6, &rq, zone);
	ok(ret != 0, "rrl: throttled IPv6 request");
#endif
	
	/* 7. invalid values. */
	ret = 0;
	lives_ok( {
	                  rrl_create(0);            // NULL
	                  ret += rrl_setrate(0, 0); // 0
	                  ret += rrl_rate(0);       // 0
	                  ret += rrl_setlocks(0,0); // -1
	                  ret += rrl_query(0, 0, 0, 0); // -1
	                  ret += rrl_query(rrl, 0, 0, 0); // -1
	                  ret += rrl_query(rrl, (void*)0x1, 0, 0); // -1
	                  ret += rrl_destroy(0); // -1
	}, "rrl: not crashed while executing functions on NULL context");
<<<<<<< HEAD
=======
	
	/* 8. hopscotch test */
	struct runnable_data rd = {
		1, rrl, &addr, &rq, zone
	};
	rrl_hopscotch(&rd);
	ok(rd.passed, "rrl: hashtable is ~ consistent");
	
	/* 9. reseed */
	ok(rrl_reseed(rrl) == 0, "rrl: reseed");
	
	/* 10. hopscotch after reseed. */
	rrl_hopscotch(&rd);
	ok(rd.passed, "rrl: hashtable is ~ consistent");
>>>>>>> 56bf5270
	
	knot_dname_release(qst.qname);
	knot_dname_release(apex);
	knot_zone_deep_free(&zone, 0);
	knot_ns_destroy(&ns);
	knot_packet_free(&query);
	rrl_destroy(rrl);
	return 0;
}<|MERGE_RESOLUTION|>--- conflicted
+++ resolved
@@ -23,11 +23,8 @@
 #include "libknot/packet/response.h"
 #include "libknot/packet/query.h"
 #include "libknot/nameserver/name-server.h"
-<<<<<<< HEAD
 #include "common/descriptor_new.h"
-=======
 #include "common/prng.h"
->>>>>>> 56bf5270
 
 /* Enable time-dependent tests. */
 //#define ENABLE_TIMED_TESTS
@@ -192,8 +189,6 @@
 	                  ret += rrl_query(rrl, (void*)0x1, 0, 0); // -1
 	                  ret += rrl_destroy(0); // -1
 	}, "rrl: not crashed while executing functions on NULL context");
-<<<<<<< HEAD
-=======
 	
 	/* 8. hopscotch test */
 	struct runnable_data rd = {
@@ -208,7 +203,6 @@
 	/* 10. hopscotch after reseed. */
 	rrl_hopscotch(&rd);
 	ok(rd.passed, "rrl: hashtable is ~ consistent");
->>>>>>> 56bf5270
 	
 	knot_dname_release(qst.qname);
 	knot_dname_release(apex);
