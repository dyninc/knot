/*!
 * \file zone-dump.h
 *
 * \author Jan Kadlec <jan.kadlec@nic.cz>
 *
 * \brief Functions for dumping zone to binary file.
 *
 * \addtogroup dnslib
 * @{
 */

#ifndef _KNOT_DNSLIB_ZONEDUMP_H_
#define _KNOT_DNSLIB_ZONEDUMP_H_

#include "dnslib/zone.h"

/*!
 * \brief Zone loader enums.
 */
enum {
	MAGIC_LENGTH = 7 /*!< Compiled zone magic length. */
};

/*! \brief Magic identifier: { "knot", maj_ver, min_ver, revision } */
#define MAGIC_BYTES {'k', 'n', 'o', 't', '0', '2', 'a'}

/*!
 * \brief Dumps given zone to binary file.
 *
 * \param zone Zone to be saved.
 * \param filename Name of file to be created.
 * \param sfilename Source filename of the text zone file.
 *
 * \retval 0 on success.
 * \retval 1 on error.
 */
int dnslib_zdump_binary(dnslib_zone_t *zone, const char *filename,
<<<<<<< HEAD
			char do_checks);
=======
                        const char *sfilename);
>>>>>>> 12c85732

#endif /* _DNSLIB_ZONEDUMP_H_ */
<|MERGE_RESOLUTION|>--- conflicted
+++ resolved
@@ -35,10 +35,6 @@
  * \retval 1 on error.
  */
 int dnslib_zdump_binary(dnslib_zone_t *zone, const char *filename,
-<<<<<<< HEAD
-			char do_checks);
-=======
-                        const char *sfilename);
->>>>>>> 12c85732
+			char do_checks, const char *sfilename);
 
 #endif /* _DNSLIB_ZONEDUMP_H_ */
