--- conflicted
+++ resolved
@@ -311,20 +311,12 @@
 		(skip_node_t *)skip_first(node->rrsets);
 
 	if (skip_node != NULL) {
-<<<<<<< HEAD
-		dnslib_rrset_deep_free((dnslib_rrset_t **)&skip_node->value, 0,
-		                       1, free_rdata_dnames);
-		while ((skip_node = skip_next(skip_node)) != NULL) {
-			dnslib_rrset_deep_free((dnslib_rrset_t **)
-			                        &skip_node->value, 0, 1,
-=======
 		dnslib_rrset_deep_free((dnslib_rrset_t **)(&skip_node->value), 0,
-		                       free_rdata_dnames);
+				       1, free_rdata_dnames);
 		while ((skip_node = skip_next(skip_node)) != NULL) {
 			dnslib_rrset_deep_free((dnslib_rrset_t **)
 						(&skip_node->value), 0,
->>>>>>> 4a59c0f1
-			                        free_rdata_dnames);
+						1, free_rdata_dnames);
 		}
 	}
 
