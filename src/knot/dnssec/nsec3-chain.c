/*  Copyright (C) 2014 CZ.NIC, z.s.p.o. <knot-dns@labs.nic.cz>

    This program is free software: you can redistribute it and/or modify
    it under the terms of the GNU General Public License as published by
    the Free Software Foundation, either version 3 of the License, or
    (at your option) any later version.

    This program is distributed in the hope that it will be useful,
    but WITHOUT ANY WARRANTY; without even the implied warranty of
    MERCHANTABILITY or FITNESS FOR A PARTICULAR PURPOSE.  See the
    GNU General Public License for more details.

    You should have received a copy of the GNU General Public License
    along with this program.  If not, see <http://www.gnu.org/licenses/>.
 */

#include <assert.h>

#include "common/base32hex.h"
#include "knot/dnssec/nsec3-chain.h"
#include "libknot/dname.h"
#include "libknot/packet/wire.h"
#include "knot/zone/contents.h"
#include "knot/zone/zone-diff.h"
#include "knot/dnssec/nsec-chain.h"
#include "knot/dnssec/zone-sign.h"
#include "knot/dnssec/zone-nsec.h"
#include "libknot/dnssec/bitmap.h"
#include "libknot/rrtype/nsec3.h"

/* - Forward declarations --------------------------------------------------- */

static int create_nsec3_rrset(knot_rrset_t *rrset,
                              knot_dname_t *dname,
                              const knot_nsec3_params_t *,
                              const bitmap_t *,
                              const uint8_t *,
                              uint32_t);

/* - Helper functions ------------------------------------------------------- */

/* - NSEC3 node comparison -------------------------------------------------- */

/*!
 * \brief Perform some basic checks that the node is a valid NSEC3 node.
 */
inline static bool valid_nsec3_node(const zone_node_t *node)
{
	assert(node);

	if (node->rrset_count > 2) {
		return false;
	}

	const knot_rdataset_t *nsec3 = node_rdataset(node, KNOT_RRTYPE_NSEC3);
	if (nsec3 == NULL) {
		return false;
	}

	if (nsec3->rr_count != 1) {
		return false;
	}

	return true;
}

/*!
 * \brief Check if two nodes are equal.
 */
static bool are_nsec3_nodes_equal(const zone_node_t *a, const zone_node_t *b)
{
	if (!(valid_nsec3_node(a) && valid_nsec3_node(b))) {
		return false;
	}

	knot_rrset_t a_rrset = node_rrset(a, KNOT_RRTYPE_NSEC3);
	knot_rrset_t b_rrset = node_rrset(b, KNOT_RRTYPE_NSEC3);
	return knot_rrset_equal(&a_rrset, &b_rrset, KNOT_RRSET_COMPARE_WHOLE);
}

/*!
 * \brief Check whether at least one RR type in node should be signed,
 *        used when signing with NSEC3.
 *
 * \param node  Node for which the check is done.
 *
 * \return true/false.
 */
static bool node_should_be_signed_nsec3(const zone_node_t *n)
{
	for (int i = 0; i < n->rrset_count; i++) {
		knot_rrset_t rrset = node_rrset_at(n, i);
		if (rrset.type == KNOT_RRTYPE_NSEC ||
		    rrset.type == KNOT_RRTYPE_RRSIG) {
			continue;
		}
		bool should_sign = false;
		int ret = knot_zone_sign_rr_should_be_signed(n, &rrset,
		                                             &should_sign);
		assert(ret == KNOT_EOK); // No tree inside the function, no fail
		if (should_sign) {
			return true;
		}
	}

	return false;
}

/* - RRSIGs handling for NSEC3 ---------------------------------------------- */

/*!
 * \brief Shallow copy NSEC3 signatures from the one node to the second one.
 *        Just sets the pointer, needed only for comparison.
 */
static int shallow_copy_signature(const zone_node_t *from, zone_node_t *to)
{
	assert(valid_nsec3_node(from));
	assert(valid_nsec3_node(to));

	knot_rrset_t from_sig = node_rrset(from, KNOT_RRTYPE_RRSIG);
	if (knot_rrset_empty(&from_sig)) {
		return KNOT_EOK;
	}
	return node_add_rrset(to, &from_sig, NULL);
}

/*!
 * \brief Reuse signatatures by shallow copying them from one tree to another.
 */
static int copy_signatures(const zone_tree_t *from, zone_tree_t *to)
{
	if (zone_tree_is_empty(from)) {
		return KNOT_EOK;
	}

	assert(to);

	bool sorted = false;
	hattrie_iter_t *it = hattrie_iter_begin(from, sorted);

	for (/* NOP */; !hattrie_iter_finished(it); hattrie_iter_next(it)) {
		zone_node_t *node_from = (zone_node_t *)*hattrie_iter_val(it);
		zone_node_t *node_to = NULL;

		zone_tree_get(to, node_from->owner, &node_to);
		if (node_to == NULL) {
			continue;
		}

		if (!are_nsec3_nodes_equal(node_from, node_to)) {
			continue;
		}

		int ret = shallow_copy_signature(node_from, node_to);
		if (ret != KNOT_EOK) {
			hattrie_iter_free(it);
			return ret;
		}
	}

	hattrie_iter_free(it);
	return KNOT_EOK;
}

/*!
 * \brief Custom NSEC3 tree free function.
 *
 */
static void free_nsec3_tree(zone_tree_t *nodes)
{
	assert(nodes);

	bool sorted = false;
	hattrie_iter_t *it = hattrie_iter_begin(nodes, sorted);
	for (/* NOP */; !hattrie_iter_finished(it); hattrie_iter_next(it)) {
		zone_node_t *node = (zone_node_t *)*hattrie_iter_val(it);
		// newly allocated NSEC3 nodes
		knot_rdataset_t *nsec3 = node_rdataset(node, KNOT_RRTYPE_NSEC3);
		knot_rdataset_t *rrsig = node_rdataset(node, KNOT_RRTYPE_RRSIG);
		knot_rdataset_clear(nsec3, NULL);
		knot_rdataset_clear(rrsig, NULL);
		node_free(&node, NULL);
	}

	hattrie_iter_free(it);
	zone_tree_free(&nodes);
}

/* - NSEC3 nodes construction ----------------------------------------------- */

/*!
 * \brief Get NSEC3 RDATA size.
 */
static size_t nsec3_rdata_size(const knot_nsec3_params_t *params,
                               const bitmap_t *rr_types)
{
	assert(params);
	assert(rr_types);

	return 6 + params->salt_length
	       + knot_nsec3_hash_length(params->algorithm)
	       + bitmap_size(rr_types);
}

/*!
 * \brief Fill NSEC3 RDATA.
 *
 * \note Content of next hash field is not changed.
 */
static void nsec3_fill_rdata(uint8_t *rdata, const knot_nsec3_params_t *params,
                             const bitmap_t *rr_types,
                             const uint8_t *next_hashed, uint32_t ttl)
{
	assert(rdata);
	assert(params);
	assert(rr_types);

	uint8_t hash_length = knot_nsec3_hash_length(params->algorithm);

	*rdata = params->algorithm;                       // hash algorithm
	rdata += 1;
	*rdata = 0;                                       // flags
	rdata += 1;
	knot_wire_write_u16(rdata, params->iterations);   // iterations
	rdata += 2;
	*rdata = params->salt_length;                     // salt length
	rdata += 1;
	memcpy(rdata, params->salt, params->salt_length); // salt
	rdata += params->salt_length;
	*rdata = hash_length;                             // hash length
	rdata += 1;
	/*memset(rdata, '\0', hash_len);*/                // hash (unknown)
	if (next_hashed) {
		memcpy(rdata, next_hashed, hash_length);
	}
	rdata += hash_length;
	bitmap_write(rr_types, rdata);                    // RR types bit map
}

/*!
 * \brief Creates NSEC3 RRSet.
 *
 * \param owner        Owner for the RRSet.
 * \param params       Parsed NSEC3PARAM.
 * \param rr_types     Bitmap.
 * \param next_hashed  Next hashed.
 * \param ttl          TTL for the RRSet.
 *
 * \return Pointer to created RRSet on success, NULL on errors.
 */
static int create_nsec3_rrset(knot_rrset_t *rrset,
                              knot_dname_t *owner,
                              const knot_nsec3_params_t *params,
                              const bitmap_t *rr_types,
                              const uint8_t *next_hashed,
                              uint32_t ttl)
{
	assert(rrset);
	assert(owner);
	assert(params);
	assert(rr_types);

	knot_rrset_init(rrset, owner, KNOT_RRTYPE_NSEC3, KNOT_CLASS_IN);

	size_t rdata_size = nsec3_rdata_size(params, rr_types);
	uint8_t rdata[rdata_size];
	nsec3_fill_rdata(rdata, params, rr_types, next_hashed, ttl);

	return knot_rrset_add_rdata(rrset, rdata, rdata_size, ttl, NULL);
}

/*!
 * \brief Create NSEC3 node.
 */
static zone_node_t *create_nsec3_node(knot_dname_t *owner,
                                      const knot_nsec3_params_t *nsec3_params,
                                      zone_node_t *apex_node,
                                      const bitmap_t *rr_types,
                                      uint32_t ttl)
{
	assert(owner);
	assert(nsec3_params);
	assert(apex_node);
	assert(rr_types);

	zone_node_t *new_node = node_new(owner, NULL);
	if (!new_node) {
		return NULL;
	}

	node_set_parent(new_node, apex_node);

	knot_rrset_t nsec3_rrset;
	int ret = create_nsec3_rrset(&nsec3_rrset, owner, nsec3_params,
	                             rr_types, NULL, ttl);
	if (ret != KNOT_EOK) {
		node_free(&new_node, NULL);
		return NULL;
	}

	ret = node_add_rrset(new_node, &nsec3_rrset, NULL);
	knot_rrset_clear(&nsec3_rrset, NULL);
	if (ret != KNOT_EOK) {
		node_free(&new_node, NULL);
		return NULL;
	}

	return new_node;
}

/*!
 * \brief Create new NSEC3 node for given regular node.
 *
 * \param node       Node for which the NSEC3 node is created.
 * \param apex       Zone apex node.
 * \param params     NSEC3 hash function parameters.
 * \param ttl        TTL of the new NSEC3 node.
 *
 * \return Error code, KNOT_EOK if successful.
 */
static zone_node_t *create_nsec3_node_for_node(zone_node_t *node,
                                               zone_node_t *apex,
                                               const knot_nsec3_params_t *params,
                                               uint32_t ttl)
{
	assert(node);
	assert(apex);
	assert(params);

	knot_dname_t *nsec3_owner;
	nsec3_owner = knot_create_nsec3_owner(node->owner, apex->owner, params);
	if (!nsec3_owner) {
		return NULL;
	}

	bitmap_t rr_types = { 0 };
	bitmap_add_node_rrsets(&rr_types, node);
	if (node->rrset_count > 0 && node_should_be_signed_nsec3(node)) {
		bitmap_add_type(&rr_types, KNOT_RRTYPE_RRSIG);
	}
	if (node == apex) {
		bitmap_add_type(&rr_types, KNOT_RRTYPE_DNSKEY);
	}

	zone_node_t *nsec3_node;
	nsec3_node = create_nsec3_node(nsec3_owner, params, apex, &rr_types, ttl);

	return nsec3_node;
}

/* - NSEC3 chain creation --------------------------------------------------- */

/*!
 * \brief Connect two nodes by filling 'hash' field of NSEC3 RDATA of the node.
 *
 * \param a     First node.
 * \param b     Second node (immediate follower of a).
 * \param data  Unused parameter.
 *
 * \return Error code, KNOT_EOK if successful.
 */
static int connect_nsec3_nodes(zone_node_t *a, zone_node_t *b,
                               nsec_chain_iterate_data_t *data)
{
	assert(a);
	assert(b);
	UNUSED(data);

	assert(a->rrset_count == 1);

	knot_rdataset_t *a_rrs = node_rdataset(a, KNOT_RRTYPE_NSEC3);
	assert(a_rrs);
	uint8_t algorithm = knot_nsec3_algorithm(a_rrs, 0);
	if (algorithm == 0) {
		return KNOT_EINVAL;
	}

	uint8_t *raw_hash = NULL;
	uint8_t raw_length = 0;
	knot_nsec3_next_hashed(a_rrs, 0, &raw_hash, &raw_length);
	if (raw_hash == NULL) {
		return KNOT_EINVAL;
	}

	assert(raw_length == knot_nsec3_hash_length(algorithm));

<<<<<<< HEAD
	uint8_t *b32_hash = (uint8_t *)knot_dname_to_str(b->owner);
=======
	knot_dname_to_lower(b->owner);
	uint8_t *b32_hash = (uint8_t *)knot_dname_to_str_alloc(b->owner);
>>>>>>> c5262ed3
	size_t b32_length = knot_nsec3_hash_b32_length(algorithm);
	if (!b32_hash) {
		return KNOT_ENOMEM;
	}

	int32_t written = base32hex_decode(b32_hash, b32_length,
	                                   raw_hash, raw_length);

	free(b32_hash);

	if (written != raw_length) {
		return KNOT_EINVAL;
	}

	return KNOT_EOK;
}

/*!
 * \brief Create NSEC3 node for each regular node in the zone.
 *
 * \param zone         Zone.
 * \param ttl          TTL for the created NSEC records.
 * \param nsec3_nodes  Tree whereto new NSEC3 nodes will be added.
 * \param chgset       Changeset used for possible NSEC removals
 *
 * \return Error code, KNOT_EOK if successful.
 */
static int create_nsec3_nodes(const zone_contents_t *zone, uint32_t ttl,
                              zone_tree_t *nsec3_nodes,
                              changeset_t *chgset)
{
	assert(zone);
	assert(nsec3_nodes);
	assert(chgset);

	const knot_nsec3_params_t *params = &zone->nsec3_params;

	assert(params);

	int result = KNOT_EOK;

	const bool sorted = false;
	hattrie_iter_t *it = hattrie_iter_begin(zone->nodes, sorted);
	while (!hattrie_iter_finished(it)) {
		zone_node_t *node = (zone_node_t *)*hattrie_iter_val(it);

		/*!
		 * Remove possible NSEC from the node. (Do not allow both NSEC
		 * and NSEC3 in the zone at once.)
		 */
		result = knot_nsec_changeset_remove(node, chgset);
		if (result != KNOT_EOK) {
			break;
		}
		if (node_rrtype_exists(node, KNOT_RRTYPE_NSEC)) {
			node->flags |= NODE_FLAGS_REMOVED_NSEC;
		}
		if (node->flags & NODE_FLAGS_NONAUTH || node->flags & NODE_FLAGS_EMPTY) {
			hattrie_iter_next(it);
			continue;
		}

		zone_node_t *nsec3_node;
		nsec3_node = create_nsec3_node_for_node(node, zone->apex,
		                                        params, ttl);
		if (!nsec3_node) {
			result = KNOT_ENOMEM;
			break;
		}

		result = zone_tree_insert(nsec3_nodes, nsec3_node);
		if (result != KNOT_EOK) {
			break;
		}

		hattrie_iter_next(it);
	}

	hattrie_iter_free(it);

	/* Rebuild index over nsec3 nodes. */
	hattrie_build_index(nsec3_nodes);

	return result;
}

/*!
 * \brief Checks if NSEC3 should be generated for this node.
 *
 * \retval true if the node has no children and contains no RRSets or only
 *         RRSIGs and NSECs.
 * \retval false otherwise.
 */
static bool nsec3_is_empty(zone_node_t *node)
{
	if (node->children > 0) {
		return false;
	}

	return knot_nsec_empty_nsec_and_rrsigs_in_node(node);
}

/*!
 * \brief Marks node and its parents as empty if NSEC3 should not be generated
 *        for them.
 *
 * It also lowers the children count for the parent of marked node. This must be
 * fixed before further operations on the zone.
 */
static int nsec3_mark_empty(zone_node_t **node_p, void *data)
{
	UNUSED(data);
	zone_node_t *node = *node_p;

	if (!(node->flags & NODE_FLAGS_EMPTY) && nsec3_is_empty(node)) {
		/*!
		 * Mark this node and all parent nodes that meet the same
		 * criteria as empty.
		 */
		node->flags |= NODE_FLAGS_EMPTY;

		if (node->parent) {
			/* We must decrease the parent's children count,
			 * but only temporarily! It must be set back right after
			 * the operation
			 */
			node->parent->children--;
			/* Recurse using the parent node */
			return nsec3_mark_empty(&node->parent, data);
		}
	}

	return KNOT_EOK;
}

/*!
 * \brief Function for temporary marking nodes as empty if NSEC3s should not be
 *        generated for them.
 *
 * This is only temporary for the time of NSEC3 generation. Afterwards it must
 * be reset (removed flag and fixed children counts).
 */
static void mark_empty_nodes_tmp(const zone_contents_t *zone)
{
	assert(zone);

	int ret = zone_tree_apply(zone->nodes, nsec3_mark_empty, NULL);

	assert(ret == KNOT_EOK);
}

/*!
 * \brief Resets the empty flag in the node and increases its parent's children
 *        count if the node was marked as empty.
 *
 * The children count of node's parent is increased if this node was marked as
 * empty, as it was previously decreased in the \a nsec3_mark_empty() function.
 */
static int nsec3_reset(zone_node_t **node_p, void *data)
{
	UNUSED(data);
	zone_node_t *node = *node_p;

	if (node->flags & NODE_FLAGS_EMPTY) {
		/* If node was marked as empty, increase its parent's children
		 * count.
		 */
		node->parent->children++;
		/* Clear the 'empty' flag. */
		node->flags &= ~NODE_FLAGS_EMPTY;
	}

	return KNOT_EOK;
}

/*!
 * \brief Resets empty node flag and children count in nodes that were
 *        previously marked as empty by the \a mark_empty_nodes_tmp() function.
 *
 * This function must be called after NSEC3 generation, so that flags and
 * children count are back to normal before further processing.
 */
static void reset_nodes(const zone_contents_t *zone)
{
	assert(zone);

	int ret = zone_tree_apply(zone->nodes, nsec3_reset, NULL);

	assert(ret == KNOT_EOK);
}

/* - Public API ------------------------------------------------------------- */

/*!
 * \brief Create new NSEC3 chain, add differences from current into a changeset.
 */
int knot_nsec3_create_chain(const zone_contents_t *zone, uint32_t ttl,
                            changeset_t *changeset)
{
	assert(zone);
	assert(changeset);

	int result;

	zone_tree_t *nsec3_nodes = zone_tree_create();
	if (!nsec3_nodes) {
		return KNOT_ENOMEM;
	}

	/* Before creating NSEC3 nodes, we must temporarily mark those nodes
	 * that may still be in the zone, but for which the NSEC3s should not
	 * be created. I.e. nodes with only RRSIG (or NSEC+RRSIG) and their
	 * predecessors if they are empty.
	 *
	 * The flag will be removed when the node is encountered during NSEC3
	 * creation procedure.
	 */

	mark_empty_nodes_tmp(zone);

	result = create_nsec3_nodes(zone, ttl, nsec3_nodes, changeset);
	if (result != KNOT_EOK) {
		free_nsec3_tree(nsec3_nodes);
		return result;
	}

	reset_nodes(zone);

	result = knot_nsec_chain_iterate_create(nsec3_nodes,
	                                        connect_nsec3_nodes, NULL);
	if (result != KNOT_EOK) {
		free_nsec3_tree(nsec3_nodes);
		return result;
	}

	copy_signatures(zone->nsec3_nodes, nsec3_nodes);

	result = zone_tree_add_diff(zone->nsec3_nodes, nsec3_nodes,
	                                 changeset);

	free_nsec3_tree(nsec3_nodes);

	return result;
}<|MERGE_RESOLUTION|>--- conflicted
+++ resolved
@@ -384,12 +384,7 @@
 
 	assert(raw_length == knot_nsec3_hash_length(algorithm));
 
-<<<<<<< HEAD
-	uint8_t *b32_hash = (uint8_t *)knot_dname_to_str(b->owner);
-=======
-	knot_dname_to_lower(b->owner);
 	uint8_t *b32_hash = (uint8_t *)knot_dname_to_str_alloc(b->owner);
->>>>>>> c5262ed3
 	size_t b32_length = knot_nsec3_hash_b32_length(algorithm);
 	if (!b32_hash) {
 		return KNOT_ENOMEM;
