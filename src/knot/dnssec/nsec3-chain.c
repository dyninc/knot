--- conflicted
+++ resolved
@@ -73,162 +73,9 @@
 		return false;
 	}
 
-<<<<<<< HEAD
-	const knot_rrset_t *a_rrset = knot_node_rrset(a, KNOT_RRTYPE_NSEC3);
-	const knot_rrset_t *b_rrset = knot_node_rrset(b, KNOT_RRTYPE_NSEC3);
-
-	return knot_rrset_equal(a_rrset, b_rrset, KNOT_RRSET_COMPARE_WHOLE);
-}
-
-/* - Chain fix data helpers ------------------------------------------------- */
-
-/*!
- * \brief Creates knot_dname_t * from 'next hashed' NSEC3 RR field.
- *
- * \param rr         NSEC3 RRSet.
- * \param zone_apex  Zone apex dname.
- *
- * \return Created dname if successful, NULL otherwise.
- */
-static knot_dname_t *next_dname_from_nsec3_rrset(const knot_rrset_t *rr,
-                                                 const knot_dname_t *zone_apex)
-{
-	int apex_size = knot_dname_size(zone_apex);
-	if (apex_size < 0) {
-		return NULL;
-	}
-	uint8_t *next_hashed = NULL;
-	uint8_t hashed_size = 0;
-	knot_rdata_nsec3_next_hashed(rr, 0, &next_hashed, &hashed_size);
-	uint8_t *encoded = NULL;
-	int32_t encoded_size = base32hex_encode_alloc(next_hashed, hashed_size,
-	                                              &encoded);
-	if (encoded_size < 0) {
-		return NULL;
-	}
-
-	uint8_t catted_hash[encoded_size + apex_size];
-	*catted_hash = encoded_size;
-	memcpy(catted_hash + 1, encoded, encoded_size);
-	free(encoded);
-	memcpy(catted_hash + 1 + encoded_size,
-	       zone_apex, apex_size);
-	knot_dname_t *next_dname = knot_dname_copy(catted_hash);
-	if (next_dname == NULL) {
-		return NULL;
-	}
-	knot_dname_to_lower(next_dname);
-	return next_dname;
-}
-
-/*!
- * \brief Updates 'chain_start' field in 'chain_fix_data_t'.
- *
- * \param data  Data to be updated.
- * \param d     DNAME to be set.
- */
-static void update_chain_start(chain_fix_data_t *data, const knot_dname_t *d)
-{
-	assert(data && d);
-	data->chain_start = d;
-}
-
-/*!
- * \brief Updates last used node and DNAME.
- *
- * \param data  Data to be updated.
- * \param d     DNAME to be set.
- * \param n     Node to be set.
- */
-static void update_last_used(chain_fix_data_t *data, const knot_dname_t *d,
-                             const knot_node_t *n)
-{
-	assert(data && d);
-	data->last_used_dname = d;
-	data->last_used_node = n;
-}
-
-/*!
- * \brief Updates next dname with 'next_hashed' from d's NSEC3 RR.
- *
- * \param fix_data  Data to be updated.
- * \param d         DNAME to search for.
- */
-static void update_next_nsec3_dname(chain_fix_data_t *fix_data,
-                                    const knot_dname_t *d)
-
-{
-	knot_dname_free(&fix_data->next_dname);
-	if (d == NULL) {
-		fix_data->next_dname = NULL;
-	} else {
-		const knot_node_t *nsec3_node =
-			zone_contents_find_nsec3_node(fix_data->zone, d);
-		assert(nsec3_node);
-		const knot_rrset_t *nsec3_rrset = knot_node_rrset(nsec3_node,
-		                                                  KNOT_RRTYPE_NSEC3);
-		assert(nsec3_rrset);
-		fix_data->next_dname =
-			next_dname_from_nsec3_rrset(nsec3_rrset,
-		                                    fix_data->zone->apex->owner);
-	}
-}
-
-/* - Misc. helpers ---------------------------------------------------------- */
-
-/*!
- * \brief Helper function - sets variables by looking for data in the zone.
- */
-static void fetch_nodes_from_zone(const zone_contents_t *z,
-                                  const knot_dname_t *a,
-                                  const knot_dname_t *b,
-                                  const knot_dname_t *a_hash,
-                                  const knot_dname_t *b_hash,
-                                  const knot_node_t **a_node,
-                                  const knot_node_t **b_node,
-                                  const knot_node_t **a_nsec3_node,
-                                  const knot_node_t **b_nsec3_node)
-{
-	*a_node = zone_contents_find_node(z, a);
-	*b_node = zone_contents_find_node(z, b);
-	*a_nsec3_node = zone_contents_find_nsec3_node(z, a_hash);
-	*b_nsec3_node = zone_contents_find_nsec3_node(z, b_hash);
-}
-
-/*!
- * \brief Checks whether NSEC3 covered was not changed and is now non-auth.
- *
- * \param z               Zone to be searched.
- * \param d_hashed        Hash to look for.
- * \param sorted_changes  DDNS/reload changes.
- *
- * \return True if this node can be used, false otherwise.
- */
-static bool covered_node_usable(const zone_contents_t *z,
-                                const knot_dname_t *d_hashed,
-                                const hattrie_t *sorted_changes)
-{
-	uint8_t lf[KNOT_DNAME_MAXLEN];
-	knot_dname_lf(lf, d_hashed, NULL);
-	value_t *val = hattrie_tryget((hattrie_t *)sorted_changes,
-	                              (char *)lf+1, *lf);
-	if (val == NULL) {
-		return false;
-	} else {
-		signed_info_t *info = (signed_info_t *)(*val);
-		assert(knot_dname_is_equal(info->hashed_dname, d_hashed));
-		// Get normal node
-		const knot_node_t *normal_node =
-			zone_contents_find_node(z, info->dname);
-		// Usable if not deleted and not non-auth
-		return normal_node != NULL &&
-		       !knot_node_is_non_auth(normal_node);
-	}
-=======
 	knot_rrset_t a_rrset = knot_node_rrset(a, KNOT_RRTYPE_NSEC3);
 	knot_rrset_t b_rrset = knot_node_rrset(b, KNOT_RRTYPE_NSEC3);
 	return knot_rrset_equal(&a_rrset, &b_rrset, KNOT_RRSET_COMPARE_WHOLE);
->>>>>>> 9822a1ad
 }
 
 /*!
@@ -259,165 +106,6 @@
 	return false;
 }
 
-<<<<<<< HEAD
-/*!
- * \brief Checks whether NSEC3 RR in zone is valid and updates it if needed.
- *
- * \param from          Start hash in NSEC3 link.
- * \param to            Destination hash in NSEC3 link.
- * \param covered_node  Node covered by 'from' hash.
- * \param out_ch        Changes go here.
- * \param zone          Changed zone.
- * \param soa_min       TTL to use for new NSEC3 RRs.
- *
- * \return KNOT_E*
- */
-static int update_nsec3(const knot_dname_t *from, const knot_dname_t *to,
-                        const knot_node_t *covered_node,
-                        knot_changeset_t *out_ch,
-                        const zone_contents_t *zone, uint32_t soa_min)
-{
-	assert(from && to && out_ch && zone);
-	// Get old NSEC3 RR (there might not be any)
-	const knot_node_t *from_node = zone_contents_find_nsec3_node(zone,
-	                                                                  from);
-	const knot_rrset_t *old_nsec3 = from_node ?
-	                                knot_node_rrset(from_node,
-	                                                KNOT_RRTYPE_NSEC3) : NULL;
-
-	// Create new NSEC3 - start with binary next hashed name
-	uint8_t *b32_hash = (uint8_t *)knot_dname_to_str(to);
-	assert(zone->nsec3_params.algorithm != 0);
-	size_t b32_length =
-		knot_nsec3_hash_b32_length(zone->nsec3_params.algorithm);
-	if (b32_hash == NULL) {
-		return KNOT_ENOMEM;
-	}
-	uint8_t *binary_next = NULL;
-	int32_t written = base32hex_decode_alloc(b32_hash, b32_length,
-	                                         &binary_next);
-	free(b32_hash);
-	if (written < 0) {
-		return written;
-	}
-
-	knot_rrset_t *gen_nsec3 = NULL;
-	// Create or reuse
-	if (covered_node) {
-		// Use bitmap from given node
-		bitmap_t bm = { '\0' };
-		bitmap_add_node_rrsets(&bm, covered_node);
-		if (node_should_be_signed_nsec3(covered_node)) {
-			bitmap_add_type(&bm, KNOT_RRTYPE_RRSIG);
-		}
-		// Create owner
-		knot_dname_t *owner = knot_dname_copy(from);
-		if (owner == NULL) {
-			free(binary_next);
-			return KNOT_ENOMEM;
-		}
-		// Create the RRSet
-		gen_nsec3 = create_nsec3_rrset(owner,
-		                                         &zone->nsec3_params,
-		                                         &bm, binary_next,
-		                                         soa_min);
-		if (gen_nsec3 == NULL) {
-			free(binary_next);
-			knot_dname_free(&owner);
-			return KNOT_ERROR;
-		}
-	} else {
-		assert(old_nsec3);
-		// Reuse bitmap and data from old NSEC3
-		int ret = knot_rrset_deep_copy(old_nsec3, &gen_nsec3,
-		                                      NULL);
-		if (ret != KNOT_EOK) {
-			free(binary_next);
-			return ret;
-		}
-		uint8_t *next_hashed = NULL;
-		uint8_t next_hashed_size;
-		knot_rdata_nsec3_next_hashed(gen_nsec3, 0, &next_hashed,
-		                             &next_hashed_size);
-		assert(next_hashed);
-		if (next_hashed_size != written) {
-			// Possible algo mismatch
-			free(binary_next);
-			knot_rrset_deep_free(&gen_nsec3, 1, NULL);
-			return KNOT_ERROR;
-		}
-		memcpy(next_hashed, binary_next, next_hashed_size);
-	}
-	free(binary_next);
-
-	if (old_nsec3 && knot_rrset_equal(old_nsec3, gen_nsec3,
-	                                  KNOT_RRSET_COMPARE_WHOLE)) {
-		// Nothing to update
-		knot_rrset_deep_free(&gen_nsec3, 1, NULL);
-		return KNOT_EOK;
-	} else {
-		// Drop old
-		int ret = KNOT_EOK;
-		if (old_nsec3) {
-			ret = knot_nsec_changeset_remove(from_node, out_ch);
-			if (ret != KNOT_EOK) {
-				knot_rrset_deep_free(&gen_nsec3, 1, NULL);
-				return ret;
-			}
-		}
-
-		// Add new
-		ret = knot_changeset_add_rrset(out_ch, gen_nsec3,
-		                               KNOT_CHANGESET_ADD);
-		if (ret != KNOT_EOK) {
-			knot_rrset_deep_free(&gen_nsec3, 1, NULL);
-			return ret;
-		}
-	}
-
-	return KNOT_EOK;
-}
-
-/*!
- * \brief  Gets first NSEC3 node from zone.
- *
- * \param  z Zone to be searched.
- *
- * \return first NSEC3 node on success, NULL otherwise.
- */
-static const knot_node_t *zone_first_nsec3_node(const zone_contents_t *z)
-{
-	assert(z && hattrie_weight(z->nsec3_nodes) > 0);
-	hattrie_iter_t *i = hattrie_iter_begin(z->nsec3_nodes, true);
-	if (i == NULL) {
-		return NULL;
-	}
-	knot_node_t *first_node = (knot_node_t *)*hattrie_iter_val(i);
-	assert(first_node);
-	hattrie_iter_free(i);
-	return first_node;
-}
-
-/*!
- * \brief  Gets last NSEC3 node from zone.
- *
- * \param  z Zone to be searched.
- *
- * \return last NSEC3 node on success, NULL otherwise.
- */
-static const knot_node_t *zone_last_nsec3_node(const zone_contents_t *z)
-{
-	// Get first node
-	const knot_node_t *first_node = zone_first_nsec3_node(z);
-	if (first_node == NULL) {
-		return NULL;
-	}
-	// Get node previous to first = last node
-	return zone_contents_find_previous_nsec3(z, first_node->owner);
-}
-
-=======
->>>>>>> 9822a1ad
 /* - RRSIGs handling for NSEC3 ---------------------------------------------- */
 
 /*!
@@ -783,615 +471,6 @@
 	return result;
 }
 
-<<<<<<< HEAD
-/* - NSEC3 chain fix -------------------------------------------------------- */
-
-/* - Nonterminal handling --------------------------------------------------- */
-
-/*!
- * \brief Cuts DNAME and looks for all the labels in the zone.
- *
- * \param dname  DNAME to be cut.
- * \param zone   Zone to be searched.
- * \param t      Trie that contains empty non-terminals.
- *
- * \return KNOT_E*
- */
-static int walk_dname_and_store_empty_nonterminals(const knot_dname_t *dname,
-                                                   const zone_contents_t *zone,
-                                                   hattrie_t *t)
-{
-	assert(dname);
-	assert(zone);
-	assert(t);
-
-	if (knot_dname_size(dname) == 1) {
-		// Root dname
-		assert(*dname == '\0');
-		return KNOT_EOK;
-	}
-	if (knot_dname_is_equal(dname, zone->apex->owner)) {
-		// Apex
-		return KNOT_EOK;
-	}
-
-	// Start after the first cut
-	const knot_dname_t *cut = knot_wire_next_label(dname, NULL);
-	while (*cut != '\0' && !knot_dname_is_equal(cut, zone->apex->owner)) {
-		// Search for name in the zone
-		const knot_node_t *n = zone_contents_find_node(zone, cut);
-		if (n == NULL || n->rrset_count == 0) {
-			/*!
-			 * n == NULL:
-			 * This means that RR *removal* caused non-terminal
-			 * deletion - NSEC3 has to be dropped.
-			 *
-			 * n->rrset_count == 0:
-			 * This means that RR *addition* created new empty
-			 * non-terminal - NSEC3 has to be added.
-			 */
-			hattrie_insert_dname(t, (knot_dname_t *)cut);
-		}
-		cut = knot_wire_next_label(cut, NULL);
-	}
-	return KNOT_EOK;
-}
-/*!
- * \brief Cuts labels and looks for nodes in zone, if an empty node is found
- *        adds it into trie. There may be multiple nodes. Not all nodes
- *        have to be checked, but not doing that would bloat the code.
- *
- * \param zone
- * \param sorted_changes
- *
- * \return KNOT_E*
- */
-static int update_changes_with_empty_non_terminals(const zone_contents_t *zone,
-                                                   hattrie_t *sorted_changes)
-{
-	assert(zone);
-	assert(sorted_changes);
-
-	/*!
-	 * Create trie with newly created nonterminals, as we cannot (probably)
-	 * insert to the trie in the middle of iteration.
-	 */
-	hattrie_t *nterminal_t = hattrie_create();
-	if (nterminal_t == NULL) {
-		return KNOT_ENOMEM;
-	}
-
-	// Start trie iteration
-	const bool sorted = false;
-	hattrie_iter_t *itt = hattrie_iter_begin(sorted_changes, sorted);
-	if (itt == NULL) {
-		return KNOT_ERROR;
-	}
-	for (; !hattrie_iter_finished(itt); hattrie_iter_next(itt)) {
-		signed_info_t *info = (signed_info_t *)*hattrie_iter_val(itt);
-		knot_dname_t *node_dname = info->dname;
-		assert(node_dname);
-		int ret = walk_dname_and_store_empty_nonterminals(node_dname,
-		                                                  zone,
-		                                                  nterminal_t);
-		if (ret != KNOT_EOK) {
-			hattrie_free(nterminal_t);
-			return ret;
-		}
-	}
-	hattrie_iter_free(itt);
-
-	// Reinsert updated nonterminals into trie (dname already converted)
-	itt = hattrie_iter_begin(nterminal_t, sorted);
-	if (itt == NULL) {
-		return KNOT_ERROR;
-	}
-	for (; !hattrie_iter_finished(itt); hattrie_iter_next(itt)) {
-		// Store keys from table directly to trie
-		size_t key_size = 0;
-		const char *k = hattrie_iter_key(itt, &key_size);
-		assert(k && key_size > 0);
-		// Create dummy value
-		signed_info_t *info = malloc(sizeof(signed_info_t));
-		if (info == NULL) {
-			ERR_ALLOC_FAILED;
-			hattrie_iter_free(itt);
-			hattrie_free(nterminal_t);
-			return KNOT_ENOMEM;
-		}
-		memset(info, 0, sizeof(signed_info_t));
-		info->dname =
-			knot_dname_copy((knot_dname_t *)(*hattrie_iter_val(itt)));
-		if (info->dname == NULL) {
-			hattrie_iter_free(itt);
-			hattrie_free(nterminal_t);
-			return KNOT_ENOMEM;
-		}
-		*hattrie_get(sorted_changes, k, key_size) = info;
-	}
-
-	hattrie_iter_free(itt);
-	hattrie_free(nterminal_t);
-
-	return KNOT_EOK;
-}
-
-/* - Changeset hashing ------------------------------------------------------ */
-
-/*!
- * \brief Iterates through changes made by DDNS/reload and NSEC3-hashes each name.
- *
- * \param sorted_changes  Changes to be iterated.
- * \param zone            Changed zone.
- * \param out             NSEC3 hashes are saved here with original DNAMEs.
- *
- * \return KNOT_E*
- */
-static int create_nsec3_hashes_from_trie(const hattrie_t *sorted_changes,
-                                         const zone_contents_t *zone,
-                                         hattrie_t **out)
-{
-	assert(sorted_changes);
-	assert(hattrie_weight(sorted_changes) > 0);
-	*out = hattrie_create();
-	if (*out == NULL) {
-		return KNOT_ENOMEM;
-	}
-
-	const bool sort = false;
-	hattrie_iter_t *itt = hattrie_iter_begin(sorted_changes, sort);
-	if (itt == NULL) {
-		hattrie_free(*out);
-		return KNOT_ERROR;
-	}
-
-	for (; !hattrie_iter_finished(itt); hattrie_iter_next(itt)) {
-		signed_info_t *val = (signed_info_t *)(*hattrie_iter_val(itt));
-		const knot_dname_t *original_dname = val->dname;
-		knot_dname_t *nsec3_name =
-			knot_create_nsec3_owner(original_dname,
-		                                zone->apex->owner,
-		                                &zone->nsec3_params);
-		if (nsec3_name == NULL) {
-			hattrie_iter_free(itt);
-			hattrie_free(*out);
-			return KNOT_ERROR;
-		}
-		knot_dname_to_lower(nsec3_name);
-		val->hashed_dname = nsec3_name;
-
-		// Convert NSEC3 hash to sortable format
-		uint8_t lf[KNOT_DNAME_MAXLEN];
-		knot_dname_lf(lf, nsec3_name, NULL);
-		// Store into new trie
-		*hattrie_get(*out, (char *)lf+1, *lf) = val;
-	}
-	hattrie_iter_free(itt);
-	return KNOT_EOK;
-}
-
-/* - Actual chain fix ------------------------------------------------------- */
-
-/*!
- * \brief Fetches covered node for 'hash' from zone.
- *
- * \param fix_data  Chain fix data.
- * \param hash      Hash to search for.
- *
- * \return          Covered node if changed via DDNS/reload, NULL otherwise.
- */
-static const knot_node_t *fetch_covered_node(chain_fix_data_t *fix_data,
-                                             const knot_dname_t *hash)
-{
-	uint8_t lf[KNOT_DNAME_MAXLEN];
-	knot_dname_lf(lf, hash, NULL);
-	value_t *val = hattrie_tryget((hattrie_t *)fix_data->sorted_changes,
-	                              (char *)lf+1, *lf);
-	if (val == NULL) {
-		// No change, old bitmap can be reused
-		return NULL;
-	} else {
-		signed_info_t *info = (signed_info_t *)*val;
-		return zone_contents_find_node(fix_data->zone,
-		                                    info->dname);
-	}
-}
-
-/*!
- * \brief Handles fixing of 'gaps' in NSEC3 chain.
- *
- * \param fix_data      Chain fix data.
- * \param a_hash        Hash of DNAME we want to connect to.
- * \param a_node        Node covered by 'a_hash' (normal node).
- * \param a_nsec3_node  NSEC3 node for 'a_hash'.
- *
- * \return KNOT_E*
- */
-static int handle_nsec3_next_dname(chain_fix_data_t *fix_data,
-                                   const knot_dname_t *a_hash,
-                                   const knot_node_t *a_node,
-                                   const knot_node_t *a_nsec3_node)
-{
-	assert(fix_data && fix_data->next_dname && a_hash && a_node);
-	int ret = KNOT_EOK;
-	if (knot_dname_is_equal(fix_data->next_dname, a_hash)) {
-		assert(a_nsec3_node);
-		// We have to take one more step in the chain
-		const knot_rrset_t *nsec3_rrset =
-			knot_node_rrset(a_nsec3_node, KNOT_RRTYPE_NSEC3);
-		assert(nsec3_rrset);
-		knot_dname_t *rr_next_dname =
-			next_dname_from_nsec3_rrset(nsec3_rrset,
-		                                    fix_data->zone->apex->owner);
-		if (rr_next_dname == NULL) {
-			return KNOT_ENOMEM;
-		}
-		const knot_node_t *next_node =
-			zone_contents_find_nsec3_node(fix_data->zone,
-			                                   rr_next_dname);
-		assert(next_node);
-		knot_dname_free(&rr_next_dname);
-		update_last_used(fix_data, next_node->owner,
-		                 fetch_covered_node(fix_data, next_node->owner));
-		ret = update_nsec3(a_hash, rr_next_dname, a_node,
-		                   fix_data->out_ch,
-		                   fix_data->zone, fix_data->ttl);
-	} else {
-		// Next dname is usable
-		update_last_used(fix_data, fix_data->next_dname,
-		                 fetch_covered_node(fix_data, fix_data->next_dname));
-		ret = update_nsec3(a_hash, fix_data->next_dname,
-		                   a_node, fix_data->out_ch,
-		                   fix_data->zone, fix_data->ttl);
-		update_next_nsec3_dname(fix_data, NULL);
-		return ret == KNOT_EOK ? NSEC_NODE_RESET : ret;
-	}
-	update_next_nsec3_dname(fix_data, NULL);
-	return ret == KNOT_EOK ? NSEC_NODE_RESET : ret;
-}
-
-/*!
- * \brief Handles node that has been deleted by DDNS/reload.
- *
- * \param node      Deleted node
- * \param fix_data  Chain fix data.
- *
- * \return KNOT_E*, NSEC_NODE_SKIP
- */
-static int handle_deleted_node(const knot_node_t *node,
-                               chain_fix_data_t *fix_data)
-{
-	if (node == NULL) {
-		// This node was deleted and used to be non-auth
-		assert(knot_node_is_non_auth(node));
-		return NSEC_NODE_SKIP;
-	}
-	int ret = knot_nsec_changeset_remove(node, fix_data->out_ch);
-	if (ret != KNOT_EOK) {
-		return ret;
-	}
-
-	/*!
-	 * This node should be ignored, but we might need the next dname from
-	 * previous node.
-	 */
-	if (fix_data->next_dname == NULL) {
-		const knot_rrset_t *old_nsec3 =
-			knot_node_rrset(node, KNOT_RRTYPE_NSEC3);
-		assert(old_nsec3);
-		fix_data->next_dname =
-			next_dname_from_nsec3_rrset(old_nsec3,
-			                            fix_data->zone->apex->owner);
-		if (fix_data->next_dname == NULL) {
-			return KNOT_ENOMEM;
-		}
-	}
-
-	return NSEC_NODE_SKIP;
-}
-
-/*!
- * \brief Checks if old and new NSEC3 chains should be connected.
- *
- * \param fix_data Chain fix data.
- * \param a          Old chain end.
- * \param b          New chain start.
- * \param zone_prev  Previous node from zone for 'b'.
- *
- * \return True if chains should be connected, false if no.
- */
-static bool should_connect_to_old(chain_fix_data_t *fix_data,
-                                  const knot_dname_t *a, const knot_dname_t *b,
-                                  const knot_dname_t *zone_prev)
-{
-	return fix_data->chain_start && !fix_data->old_connected &&
-	       a && knot_dname_cmp(a, zone_prev) < 0 &&
-	       knot_dname_cmp(zone_prev, b) < 0;
-}
-
-/*!
- * \brief Connects old NSEC3 chain and new NSE3 chain.
- *
- * \param fix_data        Chain fix data.
- * \param a_hash          Old NSEC3 chain end.
- * \param b_hash          New NSEC3 chain beginning.
- * \param a_node          Node covered by 'a_hash', from changeset.
- * \param zone_prev_node  Nobe covered by 'a_hash', from zone.
- *
- * \return KNOT_E*
- */
-static int connect_to_old_start(chain_fix_data_t *fix_data,
-                                const knot_dname_t *a_hash,
-                                const knot_dname_t *b_hash,
-                                const knot_node_t *a_node,
-                                const knot_node_t *zone_prev_node)
-{
-	fix_data->old_connected = true;
-	assert(fix_data && a_hash && b_hash && a_node && zone_prev_node);
-	int ret = update_nsec3(a_hash, zone_prev_node->owner,
-	                       a_node, fix_data->out_ch, fix_data->zone,
-	                       fix_data->ttl);
-	if (ret != KNOT_EOK) {
-		return ret;
-	}
-
-	update_last_used(fix_data, b_hash,
-	                 fetch_covered_node(fix_data, b_hash));
-	return update_nsec3(zone_prev_node->owner, b_hash,
-	                    fetch_covered_node(fix_data, zone_prev_node->owner),
-	                    fix_data->out_ch, fix_data->zone, fix_data->ttl);
-}
-
-/*!
- * \brief Decides whether to use previous hash from zone or changeset.
- *
- * \param a_hash     Previous hash from changeset.
- * \param b_hash     Hash we want to connect to.
- * \param zone_prev  Previous hash from zone.
- *
- * \return True if previous dname from changeset should be used, false otherwise.
- */
-static bool use_prev_from_changeset(const knot_dname_t *a_hash,
-                                    const knot_dname_t *b_hash,
-                                    const knot_dname_t *zone_prev)
-{
-	if (a_hash) {
-		// Direct hit from changeset, or fits between zone and changeset gap
-		bool name_eq_closer = knot_dname_cmp(a_hash,
-		                                     zone_prev) >= 0;
-		// Previous node is no longer valid - new chain start was set
-		bool part_of_new_start = knot_dname_cmp(a_hash,
-		                                        zone_prev) < 0 &&
-		                         knot_dname_cmp(b_hash,
-		                                        zone_prev) <= 0;
-		return name_eq_closer || part_of_new_start;
-	} else {
-		return false;
-	}
-}
-
-/*!
- * \brief Finds previous usable NSEC3 node in zone, checks if node node not
- *        deleted in changes.
- * \param z               Zone to be searched.
- * \param d_hashed        Hash to search for.
- * \param sorted_changes  DDNS/reload changes.
- *
- * \return Previous NSEC3 node for 'd_hashed'.
- */
-static const knot_node_t *find_prev_nsec3_node(const zone_contents_t *z,
-                                               const knot_dname_t *d_hashed,
-                                               const hattrie_t *sorted_changes)
-{
-	// Find previous node for the node
-	const knot_node_t *prev_nsec3_node =
-		zone_contents_find_previous_nsec3(z, d_hashed);
-	assert(prev_nsec3_node);
-	bool prev_nsec3_found = !covered_node_usable(z, prev_nsec3_node->owner,
-	                                             sorted_changes);
-	while (!prev_nsec3_found) {
-		prev_nsec3_node =
-			zone_contents_find_previous_nsec3(z,
-			                                       prev_nsec3_node->owner);
-		assert(prev_nsec3_node);
-		// Either the node is usable, or there's nothing more to find
-		prev_nsec3_found = covered_node_usable(z,
-		                                       prev_nsec3_node->owner,
-		                                       sorted_changes) ||
-		                   knot_dname_is_equal(prev_nsec3_node->owner,
-		                                       d_hashed);
-	}
-	return prev_nsec3_node;
-}
-
-/*!
- * \brief Fixes one link between 'a' and 'b', or rather between their hashes.
- *        'a_hash' is always < 'b_hash'. Called only via iteration function.
- *
- * \param a         Normal DNAME (changed in the update/reload)
- * \param a_hash    NSEC3 hash of 'a'.
- * \param b         Normal DNAME (changed in the update/reload)
- * \param b_hash    NSEC3 hash of 'b'.
- * \param fix_data  Fix data.
- *
- * \return KNOT_EOK if okay, KNOT_E* if something went wrong,
- *         NSEC_NODE_RESET, NSEC_NODE_SKIP if special handling is needed by the
- *         iteration funtion.
- */
-static int fix_nsec3_chain(knot_dname_t *a, knot_dname_t *a_hash,
-                           knot_dname_t *b, knot_dname_t *b_hash,
-                           chain_fix_data_t *fix_data)
-{
-	assert(b && b_hash);
-	assert((!a && !a_hash) || (a && a_hash));
-	assert(fix_data);
-	// Get nodes from zone
-	const knot_node_t *a_node, *b_node, *a_nsec3_node, *b_nsec3_node;
-	fetch_nodes_from_zone(fix_data->zone, a, b, a_hash, b_hash, &a_node,
-	                      &b_node, &a_nsec3_node, &b_nsec3_node);
-	// Find previous node in zone ('proper' node might not be in the zone yet)
-	const knot_node_t *prev_nsec3_node =
-		find_prev_nsec3_node(fix_data->zone, b_hash,
-		                     fix_data->sorted_changes);
-	if (prev_nsec3_node == NULL) {
-		// Should not happen, zone would have to have no NSEC3 chain
-		return KNOT_ERROR;
-	}
-
-	// Handle possible node removal
-	bool node_deleted = b_node == NULL;
-	if (node_deleted) {
-		// The deleted node might have been authoritative, but not anymore
-		if (fix_data->last_used_dname == NULL) {
-			update_last_used(fix_data, prev_nsec3_node->owner,
-			                 fetch_covered_node(fix_data,
-			                                    prev_nsec3_node->owner));
-		}
-		return handle_deleted_node(b_nsec3_node, fix_data);
-	}
-	if (knot_node_is_non_auth(b_node)) {
-		// Nothing to fix in this node
-		return NSEC_NODE_SKIP;
-	}
-
-	// Find out whether to use a node from changeset or from zone
-	bool use_prev_from_chgs = use_prev_from_changeset(a_hash, b_hash,
-	                                                  prev_nsec3_node->owner);
-	if (use_prev_from_chgs) {
-		// No valid data for the previous node, create the forward NSEC3
-		update_last_used(fix_data, b_hash, b_node);
-		return update_nsec3(a_hash, b_hash, a_node, fix_data->out_ch,
-		                    fix_data->zone, fix_data->ttl);
-	}
-	if (should_connect_to_old(fix_data,
-	                          a_hash, b_hash, prev_nsec3_node->owner)) {
-		// Connect old start with new start
-		return connect_to_old_start(fix_data, a_hash, b_hash, a_node,
-		                            prev_nsec3_node);
-	}
-
-	// Use either next_dname or data from zone
-	bool new_chain_start =
-		knot_dname_cmp(prev_nsec3_node->owner, b_hash) > 0 &&
-		!(zone_first_nsec3_node(fix_data->zone) == b_nsec3_node);
-	if (new_chain_start) {
-		assert(a == NULL); // This has to be the first change
-		// New chain started by this change
-		update_last_used(fix_data, b_hash, b_node);
-		update_chain_start(fix_data, b_hash);
-		return KNOT_EOK;
-	} else if (fix_data->next_dname) {
-		return handle_nsec3_next_dname(fix_data, a_hash,
-		                               a_node, a_nsec3_node);
-	} else {
-		// Previous node was not changed in DDNS, NSEC3 has to be present
-		assert(knot_node_rrset(prev_nsec3_node, KNOT_RRTYPE_NSEC3));
-		update_next_nsec3_dname(fix_data, prev_nsec3_node->owner);
-		update_last_used(fix_data, b_hash, b_node);
-		return update_nsec3(prev_nsec3_node->owner, b_hash,
-		                    fetch_covered_node(fix_data, prev_nsec3_node->owner),
-		                    fix_data->out_ch, fix_data->zone,
-		                    fix_data->ttl);
-	}
-
-	return KNOT_EOK;
-}
-
-/*!
- * \brief Finalizes NSEC3 chain.
- *
- * \param fix_data Chain fix data.
- *
- * \return KNOT_E*
- */
-static int chain_finalize_nsec3(chain_fix_data_t *fix_data)
-{
-	assert(fix_data);
-	if (fix_data->next_dname == NULL && fix_data->chain_start == NULL) {
-		// Nothing to fix
-		return KNOT_EOK;
-	}
-	const knot_dname_t *from = fix_data->last_used_dname;
-	assert(from);
-	const knot_node_t *from_node = fix_data->last_used_node;
-	const knot_dname_t *to = NULL;
-	if (fix_data->chain_start) {
-		/*!
-		 * New chain start has to be closed - get last dname
-		 * in the chain from zone or changeset.
-		 */
-		const knot_node_t *last_node =
-			zone_last_nsec3_node(fix_data->zone);
-		if (last_node == NULL) {
-			return KNOT_ENOMEM;
-		}
-		if (!fix_data->old_connected) {
-			/*!
-			 * New chain was started, but not connected to
-			 * the old one.
-			 */
-			const knot_node_t *first_nsec3 =
-				zone_first_nsec3_node(fix_data->zone);
-			if (first_nsec3 == NULL) {
-				return KNOT_ENOMEM;
-			}
-
-			int ret = update_nsec3(fix_data->last_used_dname,
-			                       first_nsec3->owner,
-			                       fix_data->last_used_node,
-			                       fix_data->out_ch,
-			                       fix_data->zone, fix_data->ttl);
-			if (ret != KNOT_EOK) {
-				return ret;
-			}
-		}
-		// Close the chain
-		to = fix_data->chain_start;
-		if (knot_dname_cmp(last_node->owner,
-		                   fix_data->last_used_dname) > 0) {
-			// Use last zone node to close the chain
-			from = last_node->owner;
-			from_node = NULL; // Was not changed
-		}
-	} else if (knot_dname_is_equal(from,
-	                               fix_data->zone->apex->nsec3_node->owner)) {
-		// Special case where all nodes but the apex are deleted
-		to = fix_data->last_used_dname;
-	} else if (knot_dname_is_equal(from, fix_data->next_dname)) {
-		// We do not want to point it to itself, extract next
-		const knot_node_t *nsec3_node =
-			zone_contents_find_nsec3_node(fix_data->zone,
-			                                   from);
-		assert(nsec3_node);
-		const knot_rrset_t *nsec3_rrset =
-			knot_node_rrset(nsec3_node, KNOT_RRTYPE_NSEC3);
-		assert(nsec3_rrset);
-		knot_dname_free(&fix_data->next_dname);
-		knot_dname_t *next =
-			next_dname_from_nsec3_rrset(nsec3_rrset,
-			                            fix_data->zone->apex->owner);
-		if (next == NULL) {
-			return KNOT_ENOMEM;
-		}
-		// We have to call update here, since different name should be freed
-		int ret = update_nsec3(from, next, fix_data->last_used_node,
-		                       fix_data->out_ch, fix_data->zone,
-		                       fix_data->ttl);
-		knot_dname_free(&next);
-		return ret;
-	} else {
-		// Normal case
-		to = fix_data->next_dname;
-	}
-	assert(to);
-	int ret = update_nsec3(from, to, from_node,
-	                       fix_data->out_ch, fix_data->zone, fix_data->ttl);
-	knot_dname_free(&fix_data->next_dname);
-	return ret;
-}
-
-=======
->>>>>>> 9822a1ad
 /*!
  * \brief Checks if NSEC3 should be generated for this node.
  *
