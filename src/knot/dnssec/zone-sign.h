--- conflicted
+++ resolved
@@ -58,13 +58,8 @@
  *
  * \return Error code, KNOT_EOK if successful.
  */
-<<<<<<< HEAD
-int knot_zone_sign(const knot_zone_contents_t *zone,
+int knot_zone_sign(const zone_contents_t *zone,
                    const zone_keyset_t *zone_keys,
-=======
-int knot_zone_sign(const zone_contents_t *zone,
-                   const knot_zone_keys_t *zone_keys,
->>>>>>> 1d5a513d
                    const knot_dnssec_policy_t *policy,
                    changeset_t *out_ch, uint32_t *refresh_at);
 
@@ -93,13 +88,8 @@
  *
  * \return True if zone SOA signatures need update, false othewise.
  */
-<<<<<<< HEAD
-bool knot_zone_sign_soa_expired(const knot_zone_contents_t *zone,
+bool knot_zone_sign_soa_expired(const zone_contents_t *zone,
                                 const zone_keyset_t *zone_keys,
-=======
-bool knot_zone_sign_soa_expired(const zone_contents_t *zone,
-                                const knot_zone_keys_t *zone_keys,
->>>>>>> 1d5a513d
                                 const knot_dnssec_policy_t *policy);
 
 /*!
@@ -113,17 +103,10 @@
  *
  * \return Error code, KNOT_EOK if successful.
  */
-<<<<<<< HEAD
-int knot_zone_sign_changeset(const knot_zone_contents_t *zone,
-                             const knot_changeset_t *in_ch,
-                             knot_changeset_t *out_ch,
-                             const zone_keyset_t *zone_keys,
-=======
 int knot_zone_sign_changeset(const zone_contents_t *zone,
                              const changeset_t *in_ch,
                              changeset_t *out_ch,
-                             const knot_zone_keys_t *zone_keys,
->>>>>>> 1d5a513d
+                             const zone_keyset_t *zone_keys,
                              const knot_dnssec_policy_t *policy);
 
 /*!
