/*  Copyright (C) 2011 CZ.NIC, z.s.p.o. <knot-dns@labs.nic.cz>

    This program is free software: you can redistribute it and/or modify
    it under the terms of the GNU General Public License as published by
    the Free Software Foundation, either version 3 of the License, or
    (at your option) any later version.

    This program is distributed in the hope that it will be useful,
    but WITHOUT ANY WARRANTY; without even the implied warranty of
    MERCHANTABILITY or FITNESS FOR A PARTICULAR PURPOSE.  See the
    GNU General Public License for more details.

    You should have received a copy of the GNU General Public License
    along with this program.  If not, see <http://www.gnu.org/licenses/>.
*/

#include <assert.h>
#include <stdarg.h>
#include <string.h>
#include <stdlib.h>
#include <stdio.h>
#include <pthread.h>
#include <sys/stat.h>
#include <unistd.h>
#include <errno.h>

#include <urcu.h>
#include "knot/conf/conf.h"
#include "knot/conf/extra.h"
#include "knot/knot.h"
#include "knot/ctl/remote.h"
#include "knot/nameserver/internet.h"

/*
 * Defaults.
 */

#define DEFAULT_CONFIG CONFIG_DIR "/" "knot.conf" /*!< \brief Default config path. */
#define ERROR_BUFFER_SIZE       512 /*!< \brief Error buffer size. */

/*
 * Utilities.
 */

/* Prototypes for cf-parse.y */
extern int cf_parse(void *scanner);
extern int cf_get_lineno(void *scanner);
extern void cf_set_error(void *scanner);
extern char *cf_get_text(void *scanner);
extern conf_extra_t *cf_get_extra(void *scanner);
extern int cf_lex_init_extra(void *, void *scanner);
extern void cf_set_in(FILE *f, void *scanner);
extern void cf_lex_destroy(void *scanner);
extern void switch_input(const char *str, void *scanner);
extern char *cf_current_filename(void *scanner);

conf_t *new_config = NULL; /*!< \brief Currently parsed config. */
static volatile int _parser_res = 0; /*!< \brief Parser result. */
static pthread_mutex_t _parser_lock = PTHREAD_MUTEX_INITIALIZER;

static void cf_print_error(void *scanner, const char *msg)
{
	conf_extra_t *extra = NULL;
	int lineno = -1;
	char *text = "?";
	char *filename = NULL;
	conf_include_t *inc = NULL;

	if (scanner) {
		extra = cf_get_extra(scanner);
		lineno = cf_get_lineno(scanner);
		inc = conf_includes_top(extra->includes);
		extra->error = true;
	}

	if (extra && lineno != 0) {
		text = cf_get_text(scanner);
	}

	if (inc && inc->filename) {
		filename = inc->filename;
	} else {
		filename = new_config->filename;
	}

	log_server_error("Config error in '%s' (line %d token '%s') - %s\n",
			 filename, lineno, text, msg);

	_parser_res = KNOT_EPARSEFAIL;
}

/*! \brief Config error report. */
void cf_error(void *scanner, const char *format, ...)
{
	char buffer[ERROR_BUFFER_SIZE];
	va_list ap;

	va_start(ap, format);
	vsnprintf(buffer, sizeof(buffer), format, ap);
	va_end(ap);

	cf_print_error(scanner, buffer);
}

/*!
 * \brief Call config hooks that need updating.
 *
 * This function is called automatically after config update.
 *
 * \todo Selective hooks (issue #1583).
 */
static void conf_update_hooks(conf_t *conf)
{
	node_t *n = NULL;
	conf->_touched = CONF_ALL;
	WALK_LIST (n, conf->hooks) {
		conf_hook_t *hook = (conf_hook_t*)n;
		if ((hook->sections & conf->_touched) && hook->update) {
			hook->update(conf, hook->data);
		}
	}
}

/*!
 * \brief Make relative path absolute to given directory.
 *
 * If basedir is not provided, only normalization is performed.
 * If file is not provided, returns NULL.
 *
 * \param basedir Base directory.
 * \param file Relative file name.
 */
static char* conf_abs_path(const char *basedir, char *file)
{
	if (!file) {
		return NULL;
	}

	/* Make path absolute to the directory. */
	if (basedir && file[0] != '/') {
		char *basepath = strcdup(basedir, "/");
		char *path = strcdup(basepath, file);
		free(basepath);
		free(file);
		file = path;
	}

	/* Normalize. */
	return strcpath(file);
}

/*!
 * \brief Check if given path is an existing directory.
 *
 * \param path  Path to be checked.
 *
 * \return Given path is a directory.
 */
static bool is_existing_dir(const char *path)
{
	assert(path);

	struct stat st;

	if (stat(path, &st) == -1) {
		return false;
	}

	return S_ISDIR(st.st_mode);
}

/*!
 * \brief Process parsed configuration.
 *
 * This functions is called automatically after config parsing.
 * It is needed to setup needed primitives, check and update paths.
 *
 * \retval 0 on success.
 * \retval <0 on error.
 */
static int conf_process(conf_t *conf)
{
	// Create PID file
	if (conf->rundir == NULL) {
		conf->rundir = strdup(RUN_DIR);
		if (conf->rundir == NULL) {
			return KNOT_ENOMEM;
		}
	}

	/* Default TCP/UDP limits. */
	if (conf->max_conn_idle < 1) {
		conf->max_conn_idle = CONFIG_IDLE_WD;
	}
	if (conf->max_conn_hs < 1) {
		conf->max_conn_hs = CONFIG_HANDSHAKE_WD;
	}
	if (conf->max_conn_reply < 1) {
		conf->max_conn_reply = CONFIG_REPLY_WD;
	}

	/* Default interface. */
	conf_iface_t *ctl_if = conf->ctl.iface;
	if (!conf->ctl.have && ctl_if == NULL) {
		ctl_if = malloc(sizeof(conf_iface_t));
		memset(ctl_if, 0, sizeof(conf_iface_t));
		sockaddr_set(&ctl_if->addr, AF_UNIX, "knot.sock", 0);
		conf->ctl.iface = ctl_if;
	}

	/* Control interface. */
	if (ctl_if) {
		if (ctl_if->addr.ss_family == AF_UNIX) {
			char *full_path = malloc(SOCKADDR_STRLEN);
			memset(full_path, 0, SOCKADDR_STRLEN);
			sockaddr_tostr(&ctl_if->addr, full_path, SOCKADDR_STRLEN);

			/* Convert to absolute path. */
			full_path = conf_abs_path(conf->rundir, full_path);
			if(full_path) {
				sockaddr_set(&ctl_if->addr, AF_UNIX, full_path, 0);
				free(full_path);
			}

			/* Check for ACL existence. */
			if (!EMPTY_LIST(conf->ctl.allow)) {
				log_server_warning("Control 'allow' statement "
				                   "does not affect UNIX sockets.\n");
			}
		} else if (sockaddr_port(&ctl_if->addr) <= 0) {
			sockaddr_port_set(&ctl_if->addr, REMOTE_DPORT);
		}
	}

	/* Default RRL limits. */
	if (conf->rrl_slip < 0) {
		conf->rrl_slip = CONFIG_RRL_SLIP;
	}
	if (conf->rrl_size == 0) {
		conf->rrl_size = CONFIG_RRL_SIZE;
	}

	/* Default parallel transfers. */
	if (conf->xfers <= 0)
		conf->xfers = CONFIG_XFERS;

	/* Zones global configuration. */
	if (conf->storage == NULL) {
		conf->storage = strdup(STORAGE_DIR);
	}
	conf->storage = strcpath(conf->storage);
	if (conf->dnssec_keydir) {
		conf->dnssec_keydir = conf_abs_path(conf->storage,
		                                    conf->dnssec_keydir);
	}

	// Postprocess zones
	int ret = KNOT_EOK;

	const bool sorted = false;
	hattrie_iter_t *z_iter = hattrie_iter_begin(conf->zones, sorted);
	if (z_iter == NULL) {
		return KNOT_ERROR;
	}
	for (; !hattrie_iter_finished(z_iter) && ret == KNOT_EOK; hattrie_iter_next(z_iter)) {

		conf_zone_t *zone = (conf_zone_t *)*hattrie_iter_val(z_iter);

		// Default policy for dbsync timeout
		if (zone->dbsync_timeout < 0) {
			zone->dbsync_timeout = conf->dbsync_timeout;
		}

		// Default policy for ixfr-from-differences
		if (zone->build_diffs < 0) {
			zone->build_diffs = conf->build_diffs;
		}

		// Default policy for semantic checks
		if (zone->enable_checks < 0) {
			zone->enable_checks = conf->zone_checks;
		}

		// Default policy for disabling ANY type queries for AA
		if (zone->disable_any < 0) {
			zone->disable_any = conf->disable_any;
		}

		// Default policy for NOTIFY retries
		if (zone->notify_retries <= 0) {
			zone->notify_retries = conf->notify_retries;
		}

		// Default policy for NOTIFY timeout
		if (zone->notify_timeout <= 0) {
			zone->notify_timeout = conf->notify_timeout;
		}

		// Default policy for IXFR FSLIMIT
		if (zone->ixfr_fslimit == 0) { /* ixfr_fslimit is unsigned type */
			zone->ixfr_fslimit = conf->ixfr_fslimit;
		}

		// Default policy for DNSSEC signature lifetime
		if (zone->sig_lifetime <= 0) {
			zone->sig_lifetime = conf->sig_lifetime;
		}

		if (zone->serial_policy == 0) {
			zone->serial_policy = conf->serial_policy;
		}

		// Default zone file
		if (zone->file == NULL) {
			zone->file = strcdup(zone->name, "zone");
			if (!zone->file) {
				ret = KNOT_ENOMEM;
				continue;
			}
		}

		// Default data directories
		if (!zone->storage && conf->storage) {
			zone->storage = strdup(conf->storage);
		}
		if (!zone->dnssec_keydir && conf->dnssec_keydir) {
			zone->dnssec_keydir = strdup(conf->dnssec_keydir);
		}

		// Default policy for DNSSEC
		if (!zone->dnssec_keydir) {
			zone->dnssec_enable = 0;
		} else if (zone->dnssec_enable < 0) {
			zone->dnssec_enable = conf->dnssec_enable;
		}

		assert(zone->dnssec_enable == 0 || zone->dnssec_enable == 1);

		// DNSSEC required settings
		if (zone->dnssec_enable) {
			// Enable zone diffs (silently)
			zone->build_diffs = true;

			// Disable incoming XFRs
			if (!EMPTY_LIST(zone->acl.notify_in) ||
			    !EMPTY_LIST(zone->acl.xfr_in)
			) {
				log_server_warning("Automatic DNSSEC signing "
				                   "for zone '%s', disabling "
				                   "incoming XFRs.\n",
				                   zone->name);

				WALK_LIST_FREE(zone->acl.notify_in);
				WALK_LIST_FREE(zone->acl.xfr_in);
			}
		}

		// Resolve relative paths everywhere
		zone->storage = conf_abs_path(conf->storage, zone->storage);
		zone->file = conf_abs_path(zone->storage, zone->file);
		if (zone->dnssec_enable) {
			zone->dnssec_keydir = conf_abs_path(zone->storage,
			                                    zone->dnssec_keydir);
		}

		if (zone->storage == NULL ||
		    zone->file == NULL ||
		    (zone->dnssec_enable && zone->dnssec_keydir == NULL)
		) {
			free(zone->storage);
			free(zone->file);
			free(zone->dnssec_keydir);
			ret = KNOT_ENOMEM;
			continue;
		}

		/* Check paths existence. */
		if (!is_existing_dir(zone->storage)) {
			log_server_error("Storage dir '%s' does not exist.\n",
			                 zone->storage);
			ret = KNOT_EINVAL;
			continue;
		}
		if (zone->dnssec_enable && !is_existing_dir(zone->dnssec_keydir)) {
			log_server_error("DNSSEC key dir '%s' does not exist.\n",
			                 zone->dnssec_keydir);
			ret = KNOT_EINVAL;
			continue;

		}

		/* Create journal filename. */
		size_t zname_len = strlen(zone->name);
		size_t stor_len = strlen(zone->storage);
		size_t size = stor_len + zname_len + 9; // /diff.db,\0
		char *dest = malloc(size);
		if (dest == NULL) {
			ERR_ALLOC_FAILED;
			zone->ixfr_db = NULL; /* Not enough memory. */
			ret = KNOT_ENOMEM; /* Error report. */
			continue;
		}
		char *dpos = dest;
		memcpy(dpos, zone->storage, stor_len + 1);
		dpos += stor_len;
		if (zone->storage[stor_len - 1] != '/') {
			*(dpos++) = '/';
			*dpos = '\0';
		}

		const char *dbext = "diff.db";
		memcpy(dpos, zone->name, zname_len + 1);
		for (size_t i = 0; i < zname_len; ++i) {
			if (dpos[i] == '/') dpos[i] = '_';
		}
		memcpy(dpos + zname_len, dbext, strlen(dbext) + 1);
		zone->ixfr_db = dest;

		/* Initialize query plan if modules exist. */
		if (!EMPTY_LIST(zone->query_modules)) {
			zone->query_plan = query_plan_create(NULL);
			if (zone->query_plan == NULL) {
				ret = KNOT_ENOMEM;
				continue;
			}

			/* Only supported zone class is now IN. */
			internet_query_plan(zone->query_plan);
		}

		/* Load query modules. */
		struct query_module *module = NULL;
		WALK_LIST(module, zone->query_modules) {
			ret = module->load(zone->query_plan, module);
			if (ret != KNOT_EOK) {
				break;
			}
		}
	}
	hattrie_iter_free(z_iter);

	/* Update UID and GID. */
	if (conf->uid < 0) conf->uid = getuid();
	if (conf->gid < 0) conf->gid = getgid();

	/* Build remote control ACL. */
	conf_remote_t *r = NULL;
	WALK_LIST(r, conf->ctl.allow) {
		conf_iface_t *i = r->remote;
		acl_insert(conf->ctl.acl, &i->addr, i->prefix, i->key);
	}

	return ret;
}

/*
 * Singletion configuration API.
 */

conf_t *s_config = NULL; /*! \brief Singleton config instance. */

<<<<<<< HEAD
=======
/*! \brief Singleton config constructor (automatically called on load). */
void __attribute__ ((constructor)) conf_init()
{
	// Create new config
	s_config = conf_new(NULL);
	if (!s_config) {
		return;
	}

	/* Create default interface. */
	conf_iface_t * iface = malloc(sizeof(conf_iface_t));
	memset(iface, 0, sizeof(conf_iface_t));
	sockaddr_set(&iface->addr, AF_INET, "127.0.0.1", CONFIG_DEFAULT_PORT);
	iface->name = strdup("localhost");
	add_tail(&s_config->ifaces, &iface->n);

	/* Create default storage. */
	s_config->storage = strdup(STORAGE_DIR);

	/* Create default logs. */

	/* Syslog */
	conf_log_t *log = malloc(sizeof(conf_log_t));
	log->type = LOGT_SYSLOG;
	log->file = NULL;
	init_list(&log->map);

	conf_log_map_t *map = malloc(sizeof(conf_log_map_t));
	map->source = LOG_ANY;
	map->prios = LOG_MASK(LOG_WARNING)|LOG_MASK(LOG_ERR);
	add_tail(&log->map, &map->n);
	add_tail(&s_config->logs, &log->n);

	/* Stderr */
	log = malloc(sizeof(conf_log_t));
	log->type = LOGT_STDERR;
	log->file = NULL;
	init_list(&log->map);

	map = malloc(sizeof(conf_log_map_t));
	map->source = LOG_ANY;
	map->prios = LOG_MASK(LOG_WARNING)|LOG_MASK(LOG_ERR);
	add_tail(&log->map, &map->n);
	add_tail(&s_config->logs, &log->n);

	/* Process config. */
	conf_process(s_config);
}

/*! \brief Singleton config destructor (automatically called on exit). */
void __attribute__ ((destructor)) conf_deinit()
{
	if (s_config) {
		conf_free(s_config);
		s_config = NULL;
	}
}

>>>>>>> 9822a1ad
/*!
 * \brief Parse config (from file).
 * \return yyparser return value.
 */
static int conf_fparser(conf_t *conf)
{
	if (!conf->filename) {
		return KNOT_EINVAL;
	}

	int ret = KNOT_EOK;
	pthread_mutex_lock(&_parser_lock);

	// {
	// Hook new configuration
	new_config = conf;
	FILE *f = fopen(conf->filename, "r");
	if (f == NULL) {
		pthread_mutex_unlock(&_parser_lock);
		return KNOT_ENOENT;
	}

	// Parse config
	_parser_res = KNOT_EOK;
	new_config->filename = conf->filename;
	void *sc = NULL;
	conf_extra_t *extra = conf_extra_init(conf->filename);
	cf_lex_init_extra(extra, &sc);
	cf_set_in(f, sc);
	cf_parse(sc);
	cf_lex_destroy(sc);
	conf_extra_free(extra);
	ret = _parser_res;
	fclose(f);
	// }
	pthread_mutex_unlock(&_parser_lock);

	return ret;
}

/*! \brief Parse config (from string).
 * \return yyparser return value.
 */
static int conf_strparser(conf_t *conf, const char *src)
{
	if (!src) {
		return KNOT_EINVAL;
	}

	int ret = KNOT_EOK;
	pthread_mutex_lock(&_parser_lock);
	// {
	// Hook new configuration
	new_config = conf;

	// Parse config
	_parser_res = KNOT_EOK;
	char *oldfn = new_config->filename;
	new_config->filename = "(stdin)";
	void *sc = NULL;
	conf_extra_t *extra = conf_extra_init("");
	cf_lex_init_extra(extra, &sc);
	switch_input(src, sc);
	cf_parse(sc);
	cf_lex_destroy(sc);
	conf_extra_free(extra);
	new_config->filename = oldfn;
	ret = _parser_res;
	// }
	pthread_mutex_unlock(&_parser_lock);
	return ret;
}

/*
 * API functions.
 */

conf_t *conf_new(char* path)
{
	conf_t *c = malloc(sizeof(conf_t));
	memset(c, 0, sizeof(conf_t));

	/* Add path. */
	c->filename = path;

	/* Initialize lists. */
	init_list(&c->logs);
	init_list(&c->ifaces);
	init_list(&c->hooks);
	init_list(&c->remotes);
	init_list(&c->groups);
	init_list(&c->keys);
	init_list(&c->ctl.allow);

	/* Zones container. */
	c->zones = hattrie_create();

	/* Defaults. */
	c->zone_checks = 0;
	c->notify_retries = CONFIG_NOTIFY_RETRIES;
	c->notify_timeout = CONFIG_NOTIFY_TIMEOUT;
	c->dbsync_timeout = CONFIG_DBSYNC_TIMEOUT;
	c->max_udp_payload = EDNS_MAX_UDP_PAYLOAD;
	c->sig_lifetime = KNOT_DNSSEC_DEFAULT_LIFETIME;
	c->serial_policy = CONFIG_SERIAL_DEFAULT;
	c->uid = -1;
	c->gid = -1;
	c->xfers = -1;
	c->rrl_slip = -1;
	c->build_diffs = 0; /* Disable by default. */

	/* DNSSEC. */
	c->dnssec_enable = 0;

	/* ACLs. */
	c->ctl.acl = acl_new();
	if (!c->ctl.acl) {
		free(c->filename);
		free(c);
		c = NULL;
	}

	return c;
}

int conf_add_hook(conf_t * conf, int sections,
                  int (*on_update)(const conf_t*, void*), void *data)
{
	conf_hook_t *hook = malloc(sizeof(conf_hook_t));
	if (!hook) {
		return KNOT_ENOMEM;
	}

	hook->sections = sections;
	hook->update = on_update;
	hook->data = data;
	add_tail(&conf->hooks, &hook->n);

	return KNOT_EOK;
}

int conf_parse(conf_t *conf)
{
	/* Parse file. */
	int ret = conf_fparser(conf);

	/* Postprocess config. */
	if (ret == 0) {
		ret = conf_process(conf);
		/* Update hooks. */
		conf_update_hooks(conf);
	}

	if (ret < 0) {
		return KNOT_EPARSEFAIL;
	}

	return KNOT_EOK;
}

int conf_parse_str(conf_t *conf, const char* src)
{
	/* Parse config from string. */
	int ret = conf_strparser(conf, src);

	/* Postprocess config. */
	conf_process(conf);

	/* Update hooks */
	conf_update_hooks(conf);

	if (ret < 0) {
		return KNOT_EPARSEFAIL;
	}

	return KNOT_EOK;
}

void conf_truncate(conf_t *conf, int unload_hooks)
{
	if (!conf) {
		return;
	}

	node_t *n = NULL, *nxt = NULL;

	// Unload hooks
	if (unload_hooks) {
		WALK_LIST_DELSAFE(n, nxt, conf->hooks) {
			/*! \todo Call hook unload (issue #1583) */
			free((conf_hook_t*)n);
		}
		init_list(&conf->hooks);
	}

	// Free keys
	WALK_LIST_DELSAFE(n, nxt, conf->keys) {
		conf_free_key((conf_key_t *)n);
	}

	// Free interfaces
	WALK_LIST_DELSAFE(n, nxt, conf->ifaces) {
		conf_free_iface((conf_iface_t*)n);
	}
	init_list(&conf->ifaces);

	// Free logs
	WALK_LIST_DELSAFE(n, nxt, conf->logs) {
		conf_free_log((conf_log_t*)n);
	}
	init_list(&conf->logs);

	// Free remote interfaces
	WALK_LIST_DELSAFE(n, nxt, conf->remotes) {
		conf_free_iface((conf_iface_t*)n);
	}
	init_list(&conf->remotes);

	// Free groups of remotes
	WALK_LIST_DELSAFE(n, nxt, conf->groups) {
		conf_free_group((conf_group_t *)n);
	}
	init_list(&conf->groups);

	// Free zones
	if (conf->zones) {
		hattrie_free(conf->zones);
		conf->zones = NULL;
	}

	conf->dnssec_enable = -1;
	if (conf->filename) {
		free(conf->filename);
		conf->filename = NULL;
	}
	if (conf->identity) {
		free(conf->identity);
		conf->identity = NULL;
	}
	if (conf->version) {
		free(conf->version);
		conf->version = NULL;
	}
	if (conf->storage) {
		free(conf->storage);
		conf->storage = NULL;
	}
	if (conf->rundir) {
		free(conf->rundir);
		conf->rundir = NULL;
	}
	if (conf->pidfile) {
		free(conf->pidfile);
		conf->pidfile = NULL;
	}
	if (conf->nsid) {
		free(conf->nsid);
		conf->nsid = NULL;
	}
	if (conf->dnssec_keydir) {
		free(conf->dnssec_keydir);
		conf->dnssec_keydir = NULL;
	}

	/* Free remote control list. */
	WALK_LIST_DELSAFE(n, nxt, conf->ctl.allow) {
		conf_free_remote((conf_remote_t*)n);
	}
	init_list(&conf->remotes);

	/* Free remote control ACL. */
	acl_truncate(conf->ctl.acl);

	/* Free remote control iface. */
	conf_free_iface(conf->ctl.iface);
}

void conf_free(conf_t *conf)
{
	if (!conf) {
		return;
	}

	/* Truncate config. */
	conf_truncate(conf, 1);

	/* Free remote control ACL. */
	acl_delete(&conf->ctl.acl);

	/* Free config. */
	free(conf);
}

const char* conf_find_default()
{
	return DEFAULT_CONFIG;
}

int conf_open(const char* path)
{
	/* Find real path of the config file */
	char *config_realpath = realpath(path, NULL);
	if (config_realpath == NULL) {
		return knot_map_errno(EINVAL, ENOENT);
	}

	/* Check if accessible. */
	if (access(path, F_OK | R_OK) != 0) {
		return KNOT_EACCES;
	}

	/* Create new config. */
	conf_t *nconf = conf_new(config_realpath);
	if (nconf == NULL) {
		free(config_realpath);
		return KNOT_ENOMEM;
	}

	/* Parse config. */
	int ret = conf_fparser(nconf);
	if (ret == KNOT_EOK) {
		/* Postprocess config. */
		ret = conf_process(nconf);
	}

	if (ret != KNOT_EOK) {
		conf_free(nconf);
		return ret;
	}

	/* Replace current config. */
	conf_t *oldconf = rcu_xchg_pointer(&s_config, nconf);

	/* Synchronize. */
	synchronize_rcu();

	if (oldconf) {

		/* Copy hooks. */
		node_t *n = NULL;
		WALK_LIST (n, oldconf->hooks) {
			conf_hook_t *hook = (conf_hook_t*)n;
			conf_add_hook(nconf, hook->sections,
			              hook->update, hook->data);
		}

		/* Update hooks. */
		conf_update_hooks(nconf);

		/* Free old config. */
		conf_free(oldconf);
	}

	return KNOT_EOK;
}

char* strcpath(char *path)
{
	// NULL path
	if (!path) {
		return NULL;
	}

	// Remote trailing slash
	size_t plen = strlen(path);
	if (path[plen - 1] == '/') {
		path[--plen] = '\0';
	}

	// Expand '~'
	char* remainder = strchr(path,'~');
	if (remainder != NULL) {
		if (remainder[1] != '/') {
			log_server_warning("Cannot expand non-login user home directory '%s', use full path instead", path);
		}

		// Get full path
		char *tild_exp_unsafe = getenv("HOME");
		if (tild_exp_unsafe == NULL) {
			return NULL;
		}
		// Sanitize
		size_t tild_len = strlen(tild_exp_unsafe);
		char *tild_exp = malloc(tild_len + 1);
		if (tild_exp == NULL) {
			return NULL;
		}
		// Duplicate tild_exp including terminating NULL
		memcpy(tild_exp, tild_exp_unsafe, tild_len + 1);
		if (tild_exp[tild_len - 1] == '/') {
			tild_exp[--tild_len] = '\0';
		}

		// Expand
		char *npath = malloc(plen + tild_len + 1);
		if (npath == NULL) {
			free(tild_exp);
			return NULL;
		}
		npath[0] = '\0';
		strncpy(npath, path, (size_t)(remainder - path));
		strncat(npath, tild_exp, tild_len);

		// Append remainder
		++remainder;
		strncat(npath, remainder, strlen(remainder));

		free(tild_exp);
		free(path);
		path = npath;
	}

	return path;
}

void conf_init_zone(conf_zone_t *zone)
{
	if (!zone) {
		return;
	}

	memset(zone, 0, sizeof(conf_zone_t));

	// Default policy applies.
	zone->enable_checks = -1;
	zone->notify_timeout = -1;
	zone->notify_retries = 0;
	zone->dbsync_timeout = -1;
	zone->disable_any = -1;
	zone->build_diffs = -1;
	zone->sig_lifetime = -1;
	zone->dnssec_enable = -1;

	// Initialize ACL lists.
	init_list(&zone->acl.xfr_in);
	init_list(&zone->acl.xfr_out);
	init_list(&zone->acl.notify_in);
	init_list(&zone->acl.notify_out);
	init_list(&zone->acl.update_in);

	// Initialize synthesis templates
	init_list(&zone->query_modules);
}

void conf_free_zone(conf_zone_t *zone)
{
	if (!zone) {
		return;
	}

	/* Free ACL lists. */
	WALK_LIST_FREE(zone->acl.xfr_in);
	WALK_LIST_FREE(zone->acl.xfr_out);
	WALK_LIST_FREE(zone->acl.notify_in);
	WALK_LIST_FREE(zone->acl.notify_out);
	WALK_LIST_FREE(zone->acl.update_in);

	/* Unload query modules. */
	struct query_module *module = NULL, *next = NULL;
	WALK_LIST_DELSAFE(module, next, zone->query_modules) {
		query_module_close(module);
	}

	/* Free query plan. */
	query_plan_free(zone->query_plan);

	free(zone->name);
	free(zone->file);
	free(zone->ixfr_db);
	free(zone->dnssec_keydir);
	free(zone->storage);
	free(zone);
}

void conf_free_key(conf_key_t *k)
{
	knot_tsig_key_free(&k->k);
	free(k);
}

void conf_free_iface(conf_iface_t *iface)
{
	if (!iface) {
		return;
	}

	free(iface->name);
	free(iface);
}

void conf_free_remote(conf_remote_t *r)
{
	free(r);
}

void conf_free_group(conf_group_t *group)
{
	conf_group_remote_t *remote, *next;
	WALK_LIST_DELSAFE(remote, next, group->remotes) {
		free(remote->name);
		free(remote);
	}

	free(group);
}

void conf_free_log(conf_log_t *log)
{
	if (!log) {
		return;
	}

	free(log->file);

	/* Free loglevel mapping. */
	node_t *n = NULL, *nxt = NULL;
	WALK_LIST_DELSAFE(n, nxt, log->map) {
		free((conf_log_map_t*)n);
	}

	free(log);
}<|MERGE_RESOLUTION|>--- conflicted
+++ resolved
@@ -459,67 +459,6 @@
 
 conf_t *s_config = NULL; /*! \brief Singleton config instance. */
 
-<<<<<<< HEAD
-=======
-/*! \brief Singleton config constructor (automatically called on load). */
-void __attribute__ ((constructor)) conf_init()
-{
-	// Create new config
-	s_config = conf_new(NULL);
-	if (!s_config) {
-		return;
-	}
-
-	/* Create default interface. */
-	conf_iface_t * iface = malloc(sizeof(conf_iface_t));
-	memset(iface, 0, sizeof(conf_iface_t));
-	sockaddr_set(&iface->addr, AF_INET, "127.0.0.1", CONFIG_DEFAULT_PORT);
-	iface->name = strdup("localhost");
-	add_tail(&s_config->ifaces, &iface->n);
-
-	/* Create default storage. */
-	s_config->storage = strdup(STORAGE_DIR);
-
-	/* Create default logs. */
-
-	/* Syslog */
-	conf_log_t *log = malloc(sizeof(conf_log_t));
-	log->type = LOGT_SYSLOG;
-	log->file = NULL;
-	init_list(&log->map);
-
-	conf_log_map_t *map = malloc(sizeof(conf_log_map_t));
-	map->source = LOG_ANY;
-	map->prios = LOG_MASK(LOG_WARNING)|LOG_MASK(LOG_ERR);
-	add_tail(&log->map, &map->n);
-	add_tail(&s_config->logs, &log->n);
-
-	/* Stderr */
-	log = malloc(sizeof(conf_log_t));
-	log->type = LOGT_STDERR;
-	log->file = NULL;
-	init_list(&log->map);
-
-	map = malloc(sizeof(conf_log_map_t));
-	map->source = LOG_ANY;
-	map->prios = LOG_MASK(LOG_WARNING)|LOG_MASK(LOG_ERR);
-	add_tail(&log->map, &map->n);
-	add_tail(&s_config->logs, &log->n);
-
-	/* Process config. */
-	conf_process(s_config);
-}
-
-/*! \brief Singleton config destructor (automatically called on exit). */
-void __attribute__ ((destructor)) conf_deinit()
-{
-	if (s_config) {
-		conf_free(s_config);
-		s_config = NULL;
-	}
-}
-
->>>>>>> 9822a1ad
 /*!
  * \brief Parse config (from file).
  * \return yyparser return value.
