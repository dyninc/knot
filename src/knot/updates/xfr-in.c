/*  Copyright (C) 2011 CZ.NIC, z.s.p.o. <knot-dns@labs.nic.cz>

    This program is free software: you can redistribute it and/or modify
    it under the terms of the GNU General Public License as published by
    the Free Software Foundation, either version 3 of the License, or
    (at your option) any later version.

    This program is distributed in the hope that it will be useful,
    but WITHOUT ANY WARRANTY; without even the implied warranty of
    MERCHANTABILITY or FITNESS FOR A PARTICULAR PURPOSE.  See the
    GNU General Public License for more details.

    You should have received a copy of the GNU General Public License
    along with this program.  If not, see <http://www.gnu.org/licenses/>.
 */

#include <assert.h>
#include <urcu.h>

#include "knot/server/journal.h"

#include "knot/updates/xfr-in.h"

#include "libknot/packet/wire.h"
#include "common/debug.h"
#include "libknot/packet/pkt.h"
#include "libknot/dname.h"
#include "knot/zone/zone.h"
#include "knot/zone/zone-create.h"
#include "knot/dnssec/zone-nsec.h"
#include "knot/dnssec/zone-sign.h"
#include "libknot/dnssec/random.h"
#include "libknot/common.h"
#include "knot/updates/changesets.h"
#include "libknot/rdata/tsig.h"
#include "libknot/tsig-op.h"
#include "knot/zone/semantic-check.h"
#include "common/lists.h"
#include "common/descriptor.h"
#include "libknot/util/utils.h"
#include "libknot/rdata/soa.h"

#define KNOT_NS_TSIG_FREQ 100

/*!
 * \brief Post update cleanup: frees data that are in the tree that will not
 *        be used (old tree if success, new tree if failure).
 *          Freed data:
 *           - actual data inside knot_rrs_t. (the rest is part of the node)
 */
static void rrs_list_clear(list_t *l, mm_ctx_t *mm)
{
	ptrnode_t *n;
	node_t *nxt;
	WALK_LIST_DELSAFE(n, nxt, *l) {
		mm_free(mm, (void *)n->d);
		mm_free(mm, n);
	};
}

static int knot_ns_tsig_required(int packet_nr)
{
	/*! \bug This can overflow to negative numbers. Proper solution is to
	 *       count exactly at one place for each incoming/outgoing packet
	 *       with packet_nr = (packet_nr + 1) % FREQ and require TSIG on 0.
	 */
	dbg_ns_verb("ns_tsig_required(%d): %d\n", packet_nr,
	            (packet_nr % KNOT_NS_TSIG_FREQ == 0));
	return (packet_nr % KNOT_NS_TSIG_FREQ == 0);
}

/*----------------------------------------------------------------------------*/
/* API functions                                                              */
/*----------------------------------------------------------------------------*/

int xfrin_transfer_needed(const knot_zone_contents_t *zone,
                          knot_pkt_t *soa_response)
{
	/*
	 * Retrieve the local Serial
	 */
	const knot_rdataset_t *soa_rrs =
		node_rdataset(zone->apex, KNOT_RRTYPE_SOA);
	if (soa_rrs == NULL) {
		char *name = knot_dname_to_str(zone->apex->owner);
		dbg_xfrin("SOA RRSet missing in the zone %s!\n", name);
		free(name);
		return KNOT_ERROR;
	}

	uint32_t local_serial = knot_soa_serial(soa_rrs);
	/*
	 * Retrieve the remote Serial
	 */
	// the SOA should be the first (and only) RRSet in the response
	const knot_pktsection_t *answer = knot_pkt_section(soa_response, KNOT_ANSWER);
	if (answer->count < 1) {
		return KNOT_EMALF;
	}
	knot_rrset_t soa_rr = answer->rr[0];
	if (soa_rr.type != KNOT_RRTYPE_SOA) {
		return KNOT_EMALF;
	}

	uint32_t remote_serial = knot_soa_serial(&soa_rr.rrs);
	return (knot_serial_compare(local_serial, remote_serial) < 0);
}

/*----------------------------------------------------------------------------*/

int xfrin_create_soa_query(const zone_t *zone, knot_pkt_t *pkt)
{
	return knot_pkt_put_question(pkt, zone->name, KNOT_CLASS_IN, KNOT_RRTYPE_SOA);
}

/*----------------------------------------------------------------------------*/

int xfrin_create_axfr_query(const zone_t *zone, knot_pkt_t *pkt)
{
	return knot_pkt_put_question(pkt, zone->name, KNOT_CLASS_IN, KNOT_RRTYPE_AXFR);
}

/*----------------------------------------------------------------------------*/

int xfrin_create_ixfr_query(const zone_t *zone, knot_pkt_t *pkt)
{
	if (zone->contents == NULL) {
		return KNOT_EINVAL;
	}

	int ret = knot_pkt_put_question(pkt, zone->name, KNOT_CLASS_IN, KNOT_RRTYPE_IXFR);
	if (ret != KNOT_EOK) {
		return ret;
	}

	/* Add SOA RR to authority section for IXFR. */
	zone_node_t *apex = zone->contents->apex;
	knot_rrset_t soa = node_rrset(apex, KNOT_RRTYPE_SOA);
	knot_pkt_begin(pkt, KNOT_AUTHORITY);
	ret = knot_pkt_put(pkt, COMPR_HINT_QNAME, &soa, 0);
	return ret;
}

/*----------------------------------------------------------------------------*/

static int xfrin_check_tsig(knot_pkt_t *packet, knot_ns_xfr_t *xfr,
                            int tsig_req)
{
	assert(packet != NULL);
	assert(xfr != NULL);

	dbg_xfrin_verb("xfrin_check_tsig(): packet nr: %d, required: %d\n",
		       xfr->packet_nr, tsig_req);

	/*
	 * If we are expecting it (i.e. xfr->prev_digest_size > 0)
	 *   a) it should be there (first, last or each 100th packet) and it
	 *      is not
	 *        Then we should discard the changes and close the connection.
	 *   b) it should be there and it is or it may not be there (other
	 *      packets) and it is
	 *        We validate the TSIG and reset packet number counting and
	 *        data aggregation.
	 *
	 * If we are not expecting it (i.e. xfr->prev_digest_size <= 0) and
	 * it is there => it should probably be considered an error
	 */

	int ret = KNOT_EOK;
	if (xfr->tsig_key) {
		// just append the wireformat to the TSIG data
		uint8_t *wire_buf = xfr->tsig_data + xfr->tsig_data_size;
		memcpy(wire_buf, packet->wire, packet->size);
		xfr->tsig_data_size += packet->size;
	}

	if (xfr->tsig_key) {
		if (tsig_req && packet->tsig_rr == NULL) {
			// TSIG missing!!
			return KNOT_ENOTSIG;
		} else if (packet->tsig_rr != NULL) {
			// TSIG there, either required or not, process
			if (xfr->packet_nr == 0) {
				ret = knot_tsig_client_check(packet->tsig_rr,
					xfr->tsig_data, xfr->tsig_data_size,
					xfr->digest, xfr->digest_size,
					xfr->tsig_key,
					xfr->tsig_prev_time_signed);
			} else {
				ret = knot_tsig_client_check_next(packet->tsig_rr,
					xfr->tsig_data, xfr->tsig_data_size,
					xfr->digest, xfr->digest_size,
					xfr->tsig_key,
					xfr->tsig_prev_time_signed);
			}

			if (ret != KNOT_EOK) {
				/* No need to check TSIG error
				 * here, propagate and check elsewhere.*/
				return ret;
			}

			// and reset the data storage
			//xfr->packet_nr = 1;
			xfr->tsig_data_size = 0;

			// Extract the digest from the TSIG RDATA and store it.
			if (xfr->digest_max_size < tsig_rdata_mac_length(packet->tsig_rr)) {
				return KNOT_ESPACE;
			}
			memcpy(xfr->digest, tsig_rdata_mac(packet->tsig_rr),
			       tsig_rdata_mac_length(packet->tsig_rr));
			xfr->digest_size = tsig_rdata_mac_length(packet->tsig_rr);

			// Extract the time signed from the TSIG and store it
			// We may rewrite the tsig_req_time_signed field
			xfr->tsig_prev_time_signed =
					tsig_rdata_time_signed(packet->tsig_rr);

		}
	} else if (packet->tsig_rr != NULL) {
		// TSIG where it should not be
		return KNOT_EMALF;
	}

	return KNOT_EOK;
}

/*----------------------------------------------------------------------------*/

static void xfrin_take_rr(const knot_pktsection_t *answer, const knot_rrset_t **rr, uint16_t *cur)
{
	if (*cur < answer->count) {
		*rr = &answer->rr[*cur];
		*cur += 1;
	} else {
		*rr = NULL;
	}
}

/*----------------------------------------------------------------------------*/

int xfrin_process_axfr_packet(knot_pkt_t *pkt, knot_ns_xfr_t *xfr, knot_zone_contents_t **zone)
{
	if (pkt == NULL) {
		return KNOT_EINVAL;
	}

	uint16_t rr_id = 0;
	const knot_rrset_t *rr = NULL;
	const knot_pktsection_t *answer = knot_pkt_section(pkt, KNOT_ANSWER);

	xfrin_take_rr(answer, &rr, &rr_id);
	if (*zone == NULL) {
		if (rr == NULL) {
			// Empty transfer.
			return KNOT_EMALF;
		}
		// Transfer start, init zone
		if (rr->type != KNOT_RRTYPE_SOA) {
			return KNOT_EMALF;
		}
		*zone = knot_zone_contents_new(rr->owner);
		if (*zone == NULL) {
			return KNOT_ENOMEM;
		}
		xfr->packet_nr = 0;
	} else {
		++xfr->packet_nr;
	}

	// Init zone creator
	zcreator_t zc = {.z = *zone,
	                 .master = false, .ret = KNOT_EOK };

	while (rr) {
		if (rr->type == KNOT_RRTYPE_SOA &&
		    node_rrtype_exists(zc.z->apex, KNOT_RRTYPE_SOA)) {
			// Last SOA, last message, check TSIG.
			int ret = xfrin_check_tsig(pkt, xfr, 1);
			if (ret != KNOT_EOK) {
				return ret;
			}
			return 1; // Signal that transfer finished.
		} else {
			int ret = zcreator_step(&zc, rr);
			if (ret != KNOT_EOK) {
				// 'rr' is either inserted, or free'd
				return ret;
			}
			xfrin_take_rr(answer, &rr, &rr_id);
		}
	}

	// Check possible TSIG at the end of DNS message.
	return xfrin_check_tsig(pkt, xfr, knot_ns_tsig_required(xfr->packet_nr));
}

/*----------------------------------------------------------------------------*/

int xfrin_process_ixfr_packet(knot_pkt_t *pkt, knot_ns_xfr_t *xfr)
{
	knot_changesets_t **chs = (knot_changesets_t **)(&xfr->data);
	if (pkt == NULL || chs == NULL) {
		dbg_xfrin("Wrong parameters supported.\n");
		return KNOT_EINVAL;
	}

	uint16_t rr_id = 0;
	const knot_rrset_t *rr = NULL;
	const knot_pktsection_t *answer = knot_pkt_section(pkt, KNOT_ANSWER);
	xfrin_take_rr(answer, &rr, &rr_id);
	if (rr == NULL) {
		return KNOT_EXFRREFUSED; /* Empty, try again with AXFR */
	}

	// state of the transfer
	// -1 .. a SOA is expected to create a new changeset
	int state = 0;
	int ret = KNOT_EOK;
	if (*chs == NULL) {
		dbg_xfrin_verb("Changesets empty, creating new.\n");
		ret = knot_changesets_init(chs);
		if (ret != KNOT_EOK) {
			return ret;
		}

		// the first RR must be a SOA
		if (rr->type != KNOT_RRTYPE_SOA) {
			dbg_xfrin("First RR is not a SOA RR!\n");
			ret = KNOT_EMALF;
			goto cleanup;
		}

		// just store the first SOA for later use
		(*chs)->first_soa = knot_rrset_copy(rr, NULL);
		if ((*chs)->first_soa == NULL) {
			ret = KNOT_ENOMEM;
			goto cleanup;
		}
		state = -1;

		dbg_xfrin_verb("First SOA of IXFR saved, state set to -1.\n");

		// take next RR
		xfrin_take_rr(answer, &rr, &rr_id);

		/*
		 * If there is no other records in the response than the SOA, it
		 * means one of these three cases:
		 *
		 * 1) The server does not have newer zone than ours.
		 *    This is indicated by serial equal to the one of our zone.
		 * 2) The server wants to send the transfer but is unable to fit
		 *    it in the packet. This is indicated by serial different
		 *    (newer) from the one of our zone, but applies only for
		 *    IXFR/UDP.
		 * 3) The master is weird and sends only SOA in the first packet
		 *    of a fallback to AXFR answer (PowerDNS does this).
		 *
		 * The serials must be compared in other parts of the server, so
		 * just indicate that the answer contains only one SOA.
		 */
		if (rr == NULL) {
			dbg_xfrin("Response containing only SOA,\n");
			return XFRIN_RES_SOA_ONLY;
		} else if (rr->type != KNOT_RRTYPE_SOA) {
			dbg_xfrin("Fallback to AXFR.\n");
			return XFRIN_RES_FALLBACK;
		}
	} else {
		if ((*chs)->first_soa == NULL) {
			dbg_xfrin("Changesets don't contain SOA first!\n");
			ret = KNOT_EINVAL;
			goto cleanup;
		}
		dbg_xfrin_detail("Changesets present.\n");
	}

	/*
	 * Process the next RR. Different requirements are in place in
	 * different cases:
	 *
	 * 1) Last changeset has both soa_from and soa_to.
	 *    a) The next RR is a SOA.
	 *      i) The next RR is equal to the first_soa saved in changesets.
	 *         This denotes the end of the transfer. It may be dropped and
	 *         the end should be signalised by returning positive value.
	 *
	 *      ii) The next RR is some other SOA.
	 *          This means a start of new changeset - create it and add it
	 *          to the list.
	 *
	 *    b) The next RR is not a SOA.
	 *       Put the RR into the ADD part of the last changeset as this is
	 *       not finished yet. Continue while SOA is not encountered. Then
	 *       jump to 1-a.
	 *
	 * 2) Last changeset has only the soa_from and does not have soa_to.
	 *    a) The next RR is a SOA.
	 *       This means start of the ADD section. Put the SOA to the
	 *       changeset. Continue adding RRs to the ADD section while SOA
	 *       is not encountered. This is identical to 1-b.
	 *
	 *    b) The next RR is not a SOA.
	 *       This means the REMOVE part is not finished yet. Add the RR to
	 *       the REMOVE part. Continue adding next RRs until a SOA is
	 *       encountered. Then jump to 2-a.
	 */

	// first, find out in what state we are
	/*! \todo It would be more elegant to store the state in the
	 *        changesets structure, or in some place persistent between
	 *        calls to this function.
	 */
	knot_changeset_t *chset = knot_changesets_get_last(*chs);
	if (state != -1) {
		dbg_xfrin_detail("State is not -1, deciding...\n");
		// there should be at least one started changeset right now
		if (EMPTY_LIST((*chs)->sets)) {
			ret = KNOT_EMALF;
			goto cleanup;
		}

		// a changeset should be created only when there is a SOA
		assert(chset->soa_from != NULL);

		if (chset->soa_to == NULL) {
			state = KNOT_CHANGESET_REMOVE;
		} else {
			state = KNOT_CHANGESET_ADD;
		}
	}

	dbg_xfrin_detail("State before the loop: %d\n", state);

	/*! \todo This may be implemented with much less IFs! */

	while (rr != NULL) {
		if (!knot_dname_is_sub(rr->owner, xfr->zone->name) &&
		    !knot_dname_is_equal(rr->owner, xfr->zone->name)) {
			// out-of-zone domain
			// take next RR
			xfrin_take_rr(answer, &rr, &rr_id);
			continue;
		}

		switch (state) {
		case -1:
			// a SOA is expected
			// this may be either a start of a changeset or the
			// last SOA (in case the transfer was empty, but that
			// is quite weird in fact
			if (rr->type != KNOT_RRTYPE_SOA) {
				dbg_xfrin("First RR is not a SOA RR!\n");
				dbg_xfrin_verb("RR type: %u\n",
					       rr->type);
				ret = KNOT_EMALF;
				goto cleanup;
			}

			if (knot_soa_serial(&rr->rrs)
			    == knot_soa_serial(&(*chs)->first_soa->rrs)) {

				/*! \note [TSIG] Check TSIG, we're at the end of
				 *               transfer.
				 */
				ret = xfrin_check_tsig(pkt, xfr, 1);

				// last SOA, discard and end
				/*! \note [TSIG] If TSIG validates, consider
				 *        transfer complete. */
				if (ret == KNOT_EOK) {
					ret = XFRIN_RES_COMPLETE;
				}

				return ret;
			} else {
				// normal SOA, start new changeset
				/* Check changesets for maximum count (so they fit into journal). */
				if ((*chs)->count + 1 > JOURNAL_NCOUNT)
					ret = KNOT_ESPACE;

				if (ret != KNOT_EOK) {
					goto cleanup;
				}

				chset = knot_changesets_create_changeset(*chs);
				if (chset == NULL) {
					goto cleanup;
				}
				knot_rrset_t *soa = knot_rrset_copy(rr, NULL);
				if (soa == NULL) {
					ret = KNOT_ENOMEM;
					goto cleanup;
				}

				knot_changeset_add_soa(chset, soa, KNOT_CHANGESET_REMOVE);

				// change state to REMOVE
				state = KNOT_CHANGESET_REMOVE;
			}
			break;
		case KNOT_CHANGESET_REMOVE:
			// if the next RR is SOA, store it and change state to
			// ADD
			if (rr->type == KNOT_RRTYPE_SOA) {
				// we should not be here if soa_from is not set
				assert(chset->soa_from != NULL);
				knot_rrset_t *soa = knot_rrset_copy(rr, NULL);
				if (soa == NULL) {
					ret = KNOT_ENOMEM;
					goto cleanup;
				}
				knot_changeset_add_soa(chset, soa, KNOT_CHANGESET_ADD);

				state = KNOT_CHANGESET_ADD;
			} else {
				// just add the RR to the REMOVE part and
				// continue
				knot_rrset_t *cpy = knot_rrset_copy(rr, NULL);
				if (cpy == NULL) {
					ret = KNOT_ENOMEM;
					goto cleanup;
				}
				ret = knot_changeset_add_rrset(chset, cpy,
				                               KNOT_CHANGESET_REMOVE);
				if (ret != KNOT_EOK) {
					goto cleanup;
				}
			}
			break;
		case KNOT_CHANGESET_ADD:
			// if the next RR is SOA change to state -1 and do not
			// parse next RR
			if (rr->type == KNOT_RRTYPE_SOA) {
				log_zone_info("%s Serial %u -> %u.\n",
					      xfr->msg,
					      knot_soa_serial(&chset->soa_from->rrs),
					      knot_soa_serial(&chset->soa_to->rrs));
				state = -1;
				continue;
			} else {
				// just add the RR to the ADD part and continue
				knot_rrset_t *cpy = knot_rrset_copy(rr, NULL);
				if (cpy == NULL) {
					ret = KNOT_ENOMEM;
					goto cleanup;
				}
				ret = knot_changeset_add_rrset(chset, cpy,
				                               KNOT_CHANGESET_ADD);
				if (ret != KNOT_EOK) {
					goto cleanup;
				}
			}
			break;
		}

		// take next RR
		xfrin_take_rr(answer, &rr, &rr_id);
	}

	/*! \note Check TSIG, we're at the end of packet. It may not be
	 *        required.
	 */
	ret = xfrin_check_tsig(pkt, xfr,
			       knot_ns_tsig_required(xfr->packet_nr));
	dbg_xfrin_verb("xfrin_check_tsig() returned %d\n", ret);
	++xfr->packet_nr;

	/*! \note [TSIG] Cleanup and propagate error if TSIG validation fails.*/
	if (ret != KNOT_EOK) {
		goto cleanup;
	}

	// here no RRs remain in the packet but the transfer is not finished
	// yet, return EOK
	return KNOT_EOK;

cleanup:
	/* We should go here only if some error occured. */
	assert(ret < 0);

	dbg_xfrin_detail("Cleanup after processing IXFR/IN packet.\n");
	knot_changesets_free(chs);
	xfr->data = 0;
	return ret;
}

/*----------------------------------------------------------------------------*/
/* Applying changesets to zone                                                */
/*----------------------------------------------------------------------------*/

void xfrin_cleanup_successful_update(knot_changesets_t *chgs)
{
	if (chgs == NULL) {
		return;
	}

	knot_changeset_t *change = NULL;
	WALK_LIST(change, chgs->sets) {
		// Delete old RR data
		rrs_list_clear(&change->old_data, NULL);
		init_list(&change->old_data);
		// Keep new RR data
		ptrlist_free(&change->new_data, NULL);
		init_list(&change->new_data);
	};
}

/*----------------------------------------------------------------------------*/

static int free_additional(knot_node_t **node, void *data)
{
	UNUSED(data);
	if ((*node)->flags & KNOT_NODE_FLAGS_NONAUTH) {
		// non-auth nodes have no additionals.
		return KNOT_EOK;
	}

	for (uint16_t i = 0; i < (*node)->rrset_count; ++i) {
		struct rr_data *data = &(*node)->rrs[i];
		if (data->additional) {
			free(data->additional);
			data->additional = NULL;
		}
	}

	return KNOT_EOK;
}

static void xfrin_zone_contents_free(knot_zone_contents_t **contents)
{
	// free the zone tree, but only the structure
	// (nodes are already destroyed)
	dbg_zone("Destroying zone tree.\n");
	// free additional arrays
	knot_zone_tree_apply((*contents)->nodes, free_additional, NULL);
	knot_zone_tree_deep_free(&(*contents)->nodes);
	dbg_zone("Destroying NSEC3 zone tree.\n");
	knot_zone_tree_deep_free(&(*contents)->nsec3_nodes);

	knot_nsec3param_free(&(*contents)->nsec3_params);

	free(*contents);
	*contents = NULL;
}

/*----------------------------------------------------------------------------*/

static void xfrin_cleanup_failed_update(knot_zone_contents_t **new_contents)
{
	if (new_contents == NULL) {
		return;
	}

	if (*new_contents != NULL) {
		// destroy the shallow copy of zone
		xfrin_zone_contents_free(new_contents);
	}

}

/*----------------------------------------------------------------------------*/

void xfrin_rollback_update(knot_changesets_t *chgs,
                           knot_zone_contents_t **new_contents)
{
	if (chgs != NULL) {
		knot_changeset_t *change = NULL;
		WALK_LIST(change, chgs->sets) {
			// Delete new RR data
			rrs_list_clear(&change->new_data, NULL);
			init_list(&change->new_data);
			// Keep old RR data
			ptrlist_free(&change->old_data, NULL);
			init_list(&change->old_data);
		};
	}
	xfrin_cleanup_failed_update(new_contents);
}

/*----------------------------------------------------------------------------*/

static int xfrin_replace_rrs_with_copy(zone_node_t *node,
                                       uint16_t type)
{
	// Find data to copy.
	struct rr_data *data = NULL;
	for (uint16_t i = 0; i < node->rrset_count; ++i) {
		if (node->rrs[i].type == type) {
			data = &node->rrs[i];
			break;
		}
	}
	assert(data);

	// Create new data.
	knot_rdataset_t *rrs = &data->rrs;
	void *copy = malloc(knot_rdataset_size(rrs));
	if (copy == NULL) {
		return KNOT_ENOMEM;
	}

	memcpy(copy, rrs->data, knot_rdataset_size(rrs));

	// Store new data into node RRS.
	rrs->data = copy;

	return KNOT_EOK;
}

static void clear_new_rrs(zone_node_t *node, uint16_t type)
{
	knot_rdataset_t *new_rrs = node_rdataset(node, type);
	if (new_rrs) {
		knot_rdataset_clear(new_rrs, NULL);
	}
}

static bool can_remove(const zone_node_t *node, const knot_rrset_t *rr)
{
	if (node == NULL) {
		// Node does not exist, cannot remove anything.
		return false;
	}
	const knot_rdataset_t *node_rrs = node_rdataset(node, rr->type);
	if (node_rrs == NULL) {
		// Node does not have this type at all.
		return false;
	}

	const bool compare_ttls = false;
	for (uint16_t i = 0; i < rr->rrs.rr_count; ++i) {
		knot_rdata_t *rr_cmp = knot_rdataset_at(&rr->rrs, i);
		if (knot_rdataset_member(node_rrs, rr_cmp, compare_ttls)) {
			// At least one RR matches.
			return true;
		}
	}

	// Node does have the type, but no RRs match.
	return false;
}

<<<<<<< HEAD
static int add_old_data(knot_changeset_t *chset, knot_rdata_t *old_data,
                        zone_node_t **old_additional)
=======
static int add_old_data(knot_changeset_t *chset, knot_rdata_t *old_data)
>>>>>>> 746f72a7
{
	if (ptrlist_add(&chset->old_data, old_data, NULL) == NULL) {
		return KNOT_ENOMEM;
	}

	return KNOT_EOK;
}

static int add_new_data(knot_changeset_t *chset, knot_rdata_t *new_data)
{
	if (ptrlist_add(&chset->new_data, new_data, NULL) == NULL) {
		return KNOT_ENOMEM;
	}

	return KNOT_EOK;
}

static int remove_rr(zone_node_t *node, const knot_rrset_t *rr,
                     knot_changeset_t *chset)
{
	knot_rrset_t removed_rrset = node_rrset(node, rr->type);
	knot_rdata_t *old_data = removed_rrset.rrs.data;
<<<<<<< HEAD
	zone_node_t **old_additional = removed_rrset.additional;
=======
>>>>>>> 746f72a7
	int ret = xfrin_replace_rrs_with_copy(node, rr->type);
	if (ret != KNOT_EOK) {
		return ret;
	}

	// Store old data for cleanup.
	ret = add_old_data(chset, old_data);
	if (ret != KNOT_EOK) {
		clear_new_rrs(node, rr->type);
		return ret;
	}

	knot_rdataset_t *changed_rrs = node_rdataset(node, rr->type);
	// Subtract changeset RRS from node RRS.
	ret = knot_rdataset_subtract(changed_rrs, &rr->rrs, NULL);
	if (ret != KNOT_EOK) {
		clear_new_rrs(node, rr->type);
		return ret;
	}

	if (changed_rrs->rr_count > 0) {
		// Subtraction left some data in RRSet, store it for rollback.
		ret = add_new_data(chset, changed_rrs->data);
		if (ret != KNOT_EOK) {
			knot_rdataset_clear(changed_rrs, NULL);
			return ret;
		}
	} else {
		// RRSet is empty now, remove it from node, all data freed.
		node_remove_rrs(node, rr->type);
	}

	return KNOT_EOK;
}

static int xfrin_apply_remove(knot_zone_contents_t *contents,
                              knot_changeset_t *chset)
{
	knot_rr_ln_t *rr_node = NULL;
	WALK_LIST(rr_node, chset->remove) {
		const knot_rrset_t *rr = rr_node->rr;

		// Find node for this owner
		zone_node_t *node = zone_contents_find_node_for_rr(contents,
		                                                   rr);
		if (!can_remove(node, rr)) {
			// Nothing to remove from, skip.
			continue;
		}

		int ret = remove_rr(node, rr, chset);
		if (ret != KNOT_EOK) {
			return ret;
		}
	}

	return KNOT_EOK;
}

static int add_rr(zone_node_t *node, const knot_rrset_t *rr,
                  knot_changeset_t *chset)
{
	knot_rrset_t changed_rrset = node_rrset(node, rr->type);
	if (!knot_rrset_empty(&changed_rrset)) {
		// Modifying existing RRSet.
		knot_rdata_t *old_data = changed_rrset.rrs.data;
<<<<<<< HEAD
		zone_node_t **old_additional = changed_rrset.additional;
=======
>>>>>>> 746f72a7
		int ret = xfrin_replace_rrs_with_copy(node, rr->type);
		if (ret != KNOT_EOK) {
			return ret;
		}

		// Store old RRS for cleanup.
		ret = add_old_data(chset, old_data);
		if (ret != KNOT_EOK) {
			clear_new_rrs(node, rr->type);
			return ret;
		}

		// Extract copy, merge into it
		knot_rdataset_t *changed_rrs = node_rdataset(node, rr->type);
		ret = knot_rdataset_merge(changed_rrs, &rr->rrs, NULL);
		if (ret != KNOT_EOK) {
			clear_new_rrs(node, rr->type);
			return ret;
		}
	} else {
		// Inserting new RRSet, data will be copied.
		bool ttl_err = false;
		int ret = node_add_rrset(node, rr, &ttl_err);
		if (ret != KNOT_EOK) {
			return ret;
		}

		if (ttl_err) {
			char type_str[16] = { '\0' };
			knot_rrtype_to_string(rr->type, type_str, sizeof(type_str));
			char *name = knot_dname_to_str(rr->owner);
			char *zname = knot_dname_to_str(chset->soa_from->owner);
			log_zone_warning("Changes application to zone %s: TTL mismatch"
			                 " in %s, type %s\n", zname, name, type_str);
			free(name);
			free(zname);
		}
	}

	// Get changed RRS and store for possible rollback.
	knot_rdataset_t *rrs = node_rdataset(node, rr->type);
	int ret = add_new_data(chset, rrs->data);
	if (ret != KNOT_EOK) {
		knot_rdataset_clear(rrs, NULL);
		return ret;
	}

	return KNOT_EOK;
}

static int xfrin_apply_add(knot_zone_contents_t *contents,
                           knot_changeset_t *chset)
{
	knot_rr_ln_t *rr_node = NULL;
	WALK_LIST(rr_node, chset->add) {
		knot_rrset_t *rr = rr_node->rr;

		// Get or create node with this owner
		zone_node_t *node = zone_contents_get_node_for_rr(contents, rr);
		if (node == NULL) {
			return KNOT_ENOMEM;
		}

		int ret = add_rr(node, rr, chset);
		if (ret != KNOT_EOK) {
			return ret;
		}
	}

	return KNOT_EOK;
}

/*----------------------------------------------------------------------------*/

static int xfrin_apply_replace_soa(knot_zone_contents_t *contents,
                                   knot_changeset_t *chset)
{
	assert(chset->soa_from);
	int ret = remove_rr(contents->apex, chset->soa_from, chset);
	if (ret != KNOT_EOK) {
		return ret;
	}

	assert(!node_rrtype_exists(contents->apex, KNOT_RRTYPE_SOA));

	return add_rr(contents->apex, chset->soa_to, chset);
}

/*----------------------------------------------------------------------------*/

static int xfrin_apply_changeset(list_t *old_rrs, list_t *new_rrs,
                                 knot_zone_contents_t *contents,
                                 knot_changeset_t *chset)
{
	/*
	 * Applies one changeset to the zone. Checks if the changeset may be
	 * applied (i.e. the origin SOA (soa_from) has the same serial as
	 * SOA in the zone apex.
	 */

	dbg_xfrin("APPLYING CHANGESET: from serial %u to serial %u\n",
		  chset->serial_from, chset->serial_to);

	// check if serial matches
	const knot_rdataset_t *soa = node_rdataset(contents->apex, KNOT_RRTYPE_SOA);
	if (soa == NULL || knot_soa_serial(soa)
			   != chset->serial_from) {
		dbg_xfrin("SOA serials do not match!!\n");
		return KNOT_EINVAL;
	}

	int ret = xfrin_apply_remove(contents, chset);
	if (ret != KNOT_EOK) {
		return ret;
	}

	ret = xfrin_apply_add(contents, chset);
	if (ret != KNOT_EOK) {
		return ret;
	}

	return xfrin_apply_replace_soa(contents, chset);
}

/*----------------------------------------------------------------------------*/

/*! \brief Wrapper for BIRD lists. Storing: Node. */
typedef struct knot_node_ln {
	node_t n; /*!< List node. */
	zone_node_t *node; /*!< Actual usable data. */
} knot_node_ln_t;

static int add_node_to_list(zone_node_t *node, list_t *l)
{
	assert(node && l);
	knot_node_ln_t *data = malloc(sizeof(knot_node_ln_t));
	if (data == NULL) {
		return KNOT_ENOMEM;
	}
	data->node = node;
	add_head(l, (node_t *)data);
	return KNOT_EOK;
}

static int xfrin_mark_empty(zone_node_t **node_p, void *data)
{
	assert(node_p && *node_p);
	zone_node_t *node = *node_p;
	list_t *l = (list_t *)data;
	assert(data);
	if (node->rrset_count == 0 && node->children == 0 &&
	    !(node->flags & NODE_FLAGS_EMPTY)) {
		/*!
		 * Mark this node and all parent nodes that have 0 RRSets and
		 * no children for removal.
		 */
		int ret = add_node_to_list(node, l);
		if (ret != KNOT_EOK) {
			return ret;
		}
		node->flags |= NODE_FLAGS_EMPTY;
		if (node->parent) {
			if ((node->parent->flags & NODE_FLAGS_WILDCARD_CHILD)
			    && knot_dname_is_wildcard(node->owner)) {
				node->parent->flags &= ~NODE_FLAGS_WILDCARD_CHILD;
			}
			node->parent->children--;
			// Recurse using the parent node
			return xfrin_mark_empty(&node->parent, data);
		}
	}

	return KNOT_EOK;
}

/*----------------------------------------------------------------------------*/

static int xfrin_remove_empty_nodes(knot_zone_contents_t *z)
{
	dbg_xfrin("Removing empty nodes from zone.\n");

	list_t l;
	init_list(&l);
	// walk through the zone and select nodes to be removed
	int ret = knot_zone_tree_apply(z->nodes,
	                               xfrin_mark_empty, &l);
	if (ret != KNOT_EOK) {
		return ret;
	}

	node_t *n = NULL;
	node_t *nxt = NULL;
	WALK_LIST_DELSAFE(n, nxt, l) {
		knot_node_ln_t *list_node = (knot_node_ln_t *)n;
		ret = knot_zone_contents_remove_node(z, list_node->node->owner);
		if (ret != KNOT_EOK) {
			return ret;
		}
		node_free(&list_node->node);
		free(n);
	}

	init_list(&l);
	// Do the same with NSEC3 nodes.
	ret = knot_zone_tree_apply(z->nsec3_nodes,
	                           xfrin_mark_empty, &l);
	if (ret != KNOT_EOK) {
		return ret;
	}

	WALK_LIST_DELSAFE(n, nxt, l) {
		knot_node_ln_t *list_node = (knot_node_ln_t *)n;
		ret = knot_zone_contents_remove_nsec3_node(z, list_node->node->owner);
		if (ret != KNOT_EOK) {
			return ret;
		}
		node_free(&list_node->node);
		free(n);
	}

	return KNOT_EOK;
}

/*----------------------------------------------------------------------------*/

int xfrin_prepare_zone_copy(knot_zone_contents_t *old_contents,
                            knot_zone_contents_t **new_contents)
{
	if (old_contents == NULL || new_contents == NULL) {
		return KNOT_EINVAL;
	}

	dbg_xfrin("Preparing zone copy...\n");

	/*
	 * Ensure that the zone generation is set to 0.
	 */
	if (!knot_zone_contents_gen_is_old(old_contents)) {
		// this would mean that a previous update was not completed
		// abort
		dbg_zone("Trying to apply changesets to zone that is "
				  "being updated. Aborting.\n");
		return KNOT_EAGAIN;
	}

	/*
	 * Create a shallow copy of the zone, so that the structures may be
	 * updated.
	 *
	 * This will create new zone contents structures (normal nodes' tree,
	 * NSEC3 tree), and copy all nodes.
	 * The data in the nodes (RRSets) remain the same though.
	 */
	knot_zone_contents_t *contents_copy = NULL;

	dbg_xfrin("Copying zone contents.\n");
	int ret = knot_zone_contents_shallow_copy(old_contents, &contents_copy);
	if (ret != KNOT_EOK) {
		dbg_xfrin("Failed to create shallow copy of zone: %s\n",
			  knot_strerror(ret));
		return ret;
	}

	assert(contents_copy->apex != NULL);

	*new_contents = contents_copy;

	return KNOT_EOK;
}

/*----------------------------------------------------------------------------*/

int xfrin_finalize_updated_zone(knot_zone_contents_t *contents_copy,
                                bool set_nsec3_names)
{
	if (contents_copy == NULL) {
		return KNOT_EINVAL;
	}

	/*
	 * Finalize the new zone contents:
	 * - delete empty nodes
	 * - parse NSEC3PARAM
	 * - do adjusting of nodes and RDATA
	 * - ???
	 * - PROFIT
	 */

	/*
	 * Select and remove empty nodes from zone trees. Do not free them right
	 * away as they may be referenced by some domain names.
	 */
	int ret = xfrin_remove_empty_nodes(contents_copy);
	if (ret != KNOT_EOK) {
		dbg_xfrin("Failed to remove empty nodes: %s\n",
			  knot_strerror(ret));
		return ret;
	}

	dbg_xfrin("Adjusting zone contents.\n");
	if (set_nsec3_names) {
		ret = knot_zone_contents_adjust_full(contents_copy,
		                                     NULL, NULL);
	} else {
		ret = knot_zone_contents_adjust_pointers(contents_copy);
	}
	if (ret != KNOT_EOK) {
		dbg_xfrin("Failed to finalize zone contents: %s\n",
			  knot_strerror(ret));
		return ret;
	}

	assert(contents_copy->apex != NULL);

	return KNOT_EOK;
}

/*----------------------------------------------------------------------------*/

int xfrin_apply_changesets_directly(knot_zone_contents_t *contents,
                                    knot_changesets_t *chsets)
{
	if (contents == NULL || chsets == NULL) {
		return KNOT_EINVAL;
	}

	knot_changeset_t *set = NULL;
	WALK_LIST(set, chsets->sets) {
		int ret = xfrin_apply_changeset(&set->old_data,
		                                &set->new_data,
		                                contents, set);
		if (ret != KNOT_EOK) {
			return ret;
		}
	}

	return KNOT_EOK;
}

/*----------------------------------------------------------------------------*/

/* Post-DDNS application, no need to shallow copy. */
int xfrin_apply_changesets_dnssec_ddns(zone_t *zone,
                                       knot_zone_contents_t *z_new,
                                       knot_changesets_t *sec_chsets,
                                       knot_changesets_t *chsets)
{
	if (zone == NULL || z_new == NULL ||
	    sec_chsets == NULL || chsets == NULL) {
		return KNOT_EINVAL;
	}

	/* Set generation to old. Zone should be long locked at this point. */
	knot_zone_contents_set_gen_old(z_new);

	/* Apply changes. */
	int ret = xfrin_apply_changesets_directly(z_new, sec_chsets);
	if (ret != KNOT_EOK) {
		xfrin_rollback_update(sec_chsets, &z_new);
		dbg_xfrin("Failed to apply changesets to zone: "
		          "%s\n", knot_strerror(ret));
		return ret;
	}

	const bool handle_nsec3 = true;
	ret = xfrin_finalize_updated_zone(z_new, handle_nsec3);
	if (ret != KNOT_EOK) {
		dbg_xfrin("Failed to finalize updated zone: %s\n",
		          knot_strerror(ret));
		xfrin_rollback_update(sec_chsets, &z_new);
		return ret;
	}

	return ret;
}

/*----------------------------------------------------------------------------*/

int xfrin_apply_changesets(zone_t *zone,
                           knot_changesets_t *chsets,
                           knot_zone_contents_t **new_contents)
{
	if (zone == NULL || chsets == NULL || EMPTY_LIST(chsets->sets)
	    || new_contents == NULL) {
		return KNOT_EINVAL;
	}

	knot_zone_contents_t *old_contents = zone->contents;
	if (!old_contents) {
		dbg_xfrin("Cannot apply changesets to empty zone.\n");
		return KNOT_EINVAL;
	}

	dbg_xfrin("Applying changesets to zone...\n");

	dbg_xfrin_verb("Creating shallow copy of the zone...\n");
	knot_zone_contents_t *contents_copy = NULL;
	int ret = xfrin_prepare_zone_copy(old_contents, &contents_copy);
	if (ret != KNOT_EOK) {
		dbg_xfrin("Failed to prepare zone copy: %s\n",
			  knot_strerror(ret));
		return ret;
	}

	/*
	 * Apply the changesets.
	 */
	dbg_xfrin("Applying changesets.\n");
	dbg_xfrin_verb("Old contents apex: %p, new apex: %p\n",
		       old_contents->apex, contents_copy->apex);
	knot_changeset_t *set = NULL;
	WALK_LIST(set, chsets->sets) {
		ret = xfrin_apply_changeset(&set->old_data,
		                            &set->new_data,
		                            contents_copy, set);
		if (ret != KNOT_EOK) {
			xfrin_rollback_update(chsets, &contents_copy);
			dbg_xfrin("Failed to apply changesets to zone: "
				  "%s\n", knot_strerror(ret));
			return ret;
		}
	}
	assert(contents_copy->apex != NULL);

	/*!
	 * \todo Test failure of IXFR.
	 */

	dbg_xfrin_verb("Finalizing updated zone...\n");
	ret = xfrin_finalize_updated_zone(contents_copy, true);
	if (ret != KNOT_EOK) {
		dbg_xfrin("Failed to finalize updated zone: %s\n",
			  knot_strerror(ret));
		xfrin_rollback_update(chsets, &contents_copy);
		return ret;
	}

	*new_contents = contents_copy;

	return KNOT_EOK;
}

/*----------------------------------------------------------------------------*/

int xfrin_switch_zone(zone_t *zone,
                      knot_zone_contents_t *new_contents,
                      int transfer_type)
{
	if (zone == NULL || new_contents == NULL) {
		return KNOT_EINVAL;
	}

	dbg_xfrin("Switching zone contents.\n");
	dbg_xfrin_verb("Old contents: %p, apex: %p, new apex: %p\n",
		       zone->contents, (zone->contents)
		       ? zone->contents->apex : NULL, new_contents->apex);

	knot_zone_contents_t *old =
		zone_switch_contents(zone, new_contents);

	dbg_xfrin_verb("Old contents: %p, apex: %p, new apex: %p\n",
		       old, (old) ? old->apex : NULL, new_contents->apex);

	// set generation to old, so that the flags may be used in next transfer
	// and we do not search for new nodes anymore
	knot_zone_contents_set_gen_old(new_contents);

	// wait for readers to finish
	dbg_xfrin_verb("Waiting for readers to finish...\n");
	synchronize_rcu();

	// destroy the old zone
	dbg_xfrin_verb("Freeing old zone: %p\n", old);

	if (transfer_type == XFR_TYPE_AIN) {
		knot_zone_contents_deep_free(&old);
	} else {
		assert(old != NULL);
		xfrin_zone_contents_free(&old);
	}

	return KNOT_EOK;
}<|MERGE_RESOLUTION|>--- conflicted
+++ resolved
@@ -275,7 +275,7 @@
 
 	while (rr) {
 		if (rr->type == KNOT_RRTYPE_SOA &&
-		    node_rrtype_exists(zc.z->apex, KNOT_RRTYPE_SOA)) {
+		    knot_node_rrtype_exists(zc.z->apex, KNOT_RRTYPE_SOA)) {
 			// Last SOA, last message, check TSIG.
 			int ret = xfrin_check_tsig(pkt, xfr, 1);
 			if (ret != KNOT_EOK) {
@@ -743,12 +743,7 @@
 	return false;
 }
 
-<<<<<<< HEAD
-static int add_old_data(knot_changeset_t *chset, knot_rdata_t *old_data,
-                        zone_node_t **old_additional)
-=======
 static int add_old_data(knot_changeset_t *chset, knot_rdata_t *old_data)
->>>>>>> 746f72a7
 {
 	if (ptrlist_add(&chset->old_data, old_data, NULL) == NULL) {
 		return KNOT_ENOMEM;
@@ -771,10 +766,6 @@
 {
 	knot_rrset_t removed_rrset = node_rrset(node, rr->type);
 	knot_rdata_t *old_data = removed_rrset.rrs.data;
-<<<<<<< HEAD
-	zone_node_t **old_additional = removed_rrset.additional;
-=======
->>>>>>> 746f72a7
 	int ret = xfrin_replace_rrs_with_copy(node, rr->type);
 	if (ret != KNOT_EOK) {
 		return ret;
@@ -841,10 +832,6 @@
 	if (!knot_rrset_empty(&changed_rrset)) {
 		// Modifying existing RRSet.
 		knot_rdata_t *old_data = changed_rrset.rrs.data;
-<<<<<<< HEAD
-		zone_node_t **old_additional = changed_rrset.additional;
-=======
->>>>>>> 746f72a7
 		int ret = xfrin_replace_rrs_with_copy(node, rr->type);
 		if (ret != KNOT_EOK) {
 			return ret;
