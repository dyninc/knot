--- conflicted
+++ resolved
@@ -222,18 +222,8 @@
 	}
 
 	/* File lock. */
-<<<<<<< HEAD
-	struct flock fl;
-	memset(&fl, 0, sizeof(struct flock));
-	fl.l_type = F_WRLCK;
-	fl.l_whence = SEEK_SET;
-	fl.l_start = 0;
-	fl.l_len = 0;
-	fl.l_pid = getpid();
-=======
 	struct flock fl = { .l_type = F_WRLCK, .l_whence = SEEK_SET,
 	                    .l_start = 0, .l_len = 0, .l_pid = getpid() };
->>>>>>> 19e5cfda
 
 	/* Create journal file. */
 	int fd = open(fn, O_RDWR|O_CREAT|O_TRUNC, S_IRUSR|S_IWUSR|S_IRGRP|S_IWGRP);
@@ -243,15 +233,11 @@
 	}
 
 	/* Lock. */
-<<<<<<< HEAD
-	fcntl(fd, F_SETLKW, &fl);
-=======
 	if (fcntl(fd, F_SETLKW, &fl) == -1) {
 		close(fd);
 		remove(fn);
 		return KNOT_ERROR;
 	}
->>>>>>> 19e5cfda
 
 	/* Create journal header. */
 	dbg_journal("journal: creating header\n");
@@ -358,19 +344,8 @@
 	}
 
 	/* File lock. */
-<<<<<<< HEAD
-	struct flock lock;
-	memset(&lock, 0, sizeof(struct flock));
-	lock.l_type = F_WRLCK;
-	lock.l_whence = SEEK_SET;
-	lock.l_start = 0;
-	lock.l_len = 0;
-	lock.l_pid = 0;
-
-=======
 	struct flock lock = { .l_type = F_WRLCK, .l_whence = SEEK_SET,
 	                      .l_start  = 0, .l_len = 0, .l_pid = 0 };
->>>>>>> 19e5cfda
 	/* Attempt to lock. */
 	dbg_journal_verb("journal: locking journal %s\n", j->path);
 	ret = fcntl(j->fd, F_SETLKW, &lock);
@@ -996,24 +971,11 @@
 		return KNOT_EMALF;
 	}
 
-<<<<<<< HEAD
-	/* in this special case (changesets loaded
-			 * from journal) the SOA serial should already
-			 * be set, check it.
-			 */
-	assert(rrset->type == KNOT_RRTYPE_SOA);
-	assert(chs->serial_from == knot_soa_serial(&rrset->rrs));
-	changeset_add_soa(chs, rrset, CHANGESET_REMOVE);
-
-	/* Read remaining RRSets */
-	int in_remove_section = 1;
-=======
 	assert(rrset->type == KNOT_RRTYPE_SOA);
 	chs->soa_from = rrset;
 
 	/* Read remaining RRSets */
 	bool in_remove_section = true;
->>>>>>> 19e5cfda
 	while (remaining > 0) {
 
 		/* Parse next RRSet. */
@@ -1026,19 +988,10 @@
 
 		/* Check for next SOA. */
 		if (rrset->type == KNOT_RRTYPE_SOA) {
-<<<<<<< HEAD
-
-			/* Move to ADD section if in REMOVE. */
-			if (in_remove_section) {
-				changeset_add_soa(chs, rrset,
-				                       CHANGESET_ADD);
-				in_remove_section = 0;
-=======
 			/* Move to ADD section if in REMOVE. */
 			if (in_remove_section) {
 				chs->soa_to = rrset;
 				in_remove_section = false;
->>>>>>> 19e5cfda
 			} else {
 				/* Final SOA. */
 				knot_rrset_free(&rrset, NULL);
@@ -1047,53 +1000,18 @@
 		} else {
 			/* Remove RRSets. */
 			if (in_remove_section) {
-<<<<<<< HEAD
-				ret = changeset_add_rrset(
-				              chs, rrset,
-				              CHANGESET_REMOVE);
-			} else {
-				/* Add RRSets. */
-				ret = changeset_add_rrset(
-				              chs, rrset,
-				              CHANGESET_ADD);
-=======
 				ret = changeset_add_rrset(chs, rrset,
 				                          CHANGESET_REMOVE);
 			} else {
 				/* Add RRSets. */
 				ret = changeset_add_rrset(chs, rrset,
 				                          CHANGESET_ADD);
->>>>>>> 19e5cfda
 			}
 		}
 	}
 
 	return ret;
 }
-<<<<<<< HEAD
-
-static int zones_rrset_write_to_mem(const knot_rrset_t *rr, char **entry,
-                                    size_t *remaining) {
-	size_t written = 0;
-	int ret = rrset_serialize(rr, *((uint8_t **)entry),
-	                          &written);
-	if (ret == KNOT_EOK) {
-		assert(written <= *remaining);
-		*remaining -= written;
-		*entry += written;
-	}
-
-	return ret;
-}
-
-static int zones_serialize_and_store_chgset(const changeset_t *chs,
-                                            char *entry, size_t max_size)
-{
-	/* Serialize SOA 'from'. */
-	int ret = zones_rrset_write_to_mem(chs->soa_from, &entry, &max_size);
-	if (ret != KNOT_EOK) {
-		dbg_zones("%s:%d ret = %s\n", __func__, __LINE__, knot_strerror(ret));
-=======
 
 static int rrset_write_to_mem(const knot_rrset_t *rr, char **entry,
                               size_t *remaining) {
@@ -1115,7 +1033,6 @@
 	/* Serialize SOA 'from'. */
 	int ret = rrset_write_to_mem(chs->soa_from, &entry, &max_size);
 	if (ret != KNOT_EOK) {
->>>>>>> 19e5cfda
 		return ret;
 	}
 
@@ -1123,41 +1040,23 @@
 	knot_rr_ln_t *rr_node = NULL;
 	WALK_LIST(rr_node, chs->remove) {
 		knot_rrset_t *rrset = rr_node->rr;
-<<<<<<< HEAD
-		ret = zones_rrset_write_to_mem(rrset, &entry, &max_size);
-		if (ret != KNOT_EOK) {
-			dbg_zones("%s:%d ret = %s\n", __func__, __LINE__, knot_strerror(ret));
-=======
 		ret = rrset_write_to_mem(rrset, &entry, &max_size);
 		if (ret != KNOT_EOK) {
->>>>>>> 19e5cfda
 			return ret;
 		}
 	}
 
 	/* Serialize SOA 'to'. */
-<<<<<<< HEAD
-	ret = zones_rrset_write_to_mem(chs->soa_to, &entry, &max_size);
-	if (ret != KNOT_EOK) {
-		dbg_zones("%s:%d ret = %s\n", __func__, __LINE__, knot_strerror(ret));
-=======
 	ret = rrset_write_to_mem(chs->soa_to, &entry, &max_size);
 	if (ret != KNOT_EOK) {
->>>>>>> 19e5cfda
 		return ret;
 	}
 
 	/* Serialize RRSets from the 'add' section. */
 	WALK_LIST(rr_node, chs->add) {
 		knot_rrset_t *rrset = rr_node->rr;
-<<<<<<< HEAD
-		ret = zones_rrset_write_to_mem(rrset, &entry, &max_size);
-		if (ret != KNOT_EOK) {
-			dbg_zones("%s:%d ret = %s\n", __func__, __LINE__, knot_strerror(ret));
-=======
 		ret = rrset_write_to_mem(rrset, &entry, &max_size);
 		if (ret != KNOT_EOK) {
->>>>>>> 19e5cfda
 			return ret;
 		}
 
@@ -1167,15 +1066,12 @@
 }
 
 static int changeset_pack(const changeset_t *chs, journal_t *j)
-<<<<<<< HEAD
 {
 	assert(chs != NULL);
 	assert(j != NULL);
 
-	dbg_xfr("Saving changeset from %u to %u.\n",
-	        chs->serial_from, chs->serial_to);
-
-	uint64_t k = ixfrdb_key_make(chs->serial_from, chs->serial_to);
+	uint64_t k = ixfrdb_key_make(knot_soa_serial(&chs->soa_from->rrs),
+	                             knot_soa_serial(&chs->soa_to->rrs));
 
 	/* Count the size of the entire changeset in serialized form. */
 	size_t entry_size = 0;
@@ -1197,50 +1093,6 @@
 	assert(journal_entry != NULL);
 
 	/* Serialize changeset, saving it bit by bit. */
-	ret = zones_serialize_and_store_chgset(chs, journal_entry, entry_size);
-	/* Unmap the journal entry.
-	 * If successfuly written changeset to journal, validate the entry. */
-	int unmap_ret = journal_unmap(j, k, journal_entry, ret == KNOT_EOK);
-	if (ret == KNOT_EOK && unmap_ret != KNOT_EOK) {
-		ret = unmap_ret; /* Propagate the result. */
-	}
-
-	return ret;
-}
-
-/*! \brief Helper for iterating journal (this is temporary until #80) */
-typedef int (*journal_apply_t)(journal_t *, journal_node_t *, void *);
-static int journal_walk(const char *fn, uint32_t from, uint32_t to,
-                        journal_apply_t cb, void *data)
-{
-=======
-{
-	assert(chs != NULL);
-	assert(j != NULL);
-
-	uint64_t k = ixfrdb_key_make(knot_soa_serial(&chs->soa_from->rrs),
-	                             knot_soa_serial(&chs->soa_to->rrs));
-
-	/* Count the size of the entire changeset in serialized form. */
-	size_t entry_size = 0;
-
-	int ret = changeset_binary_size(chs, &entry_size);
-	assert(ret == KNOT_EOK);
-
-	dbg_xfr_verb("Size in serialized form: %zu\n", entry_size);
-
-	/* Reserve space for the journal entry. */
-	char *journal_entry = NULL;
-	ret = journal_map(j, k, &journal_entry, entry_size, false);
-	if (ret != KNOT_EOK) {
-		dbg_xfr("Failed to map space for journal entry: %s.\n",
-		        knot_strerror(ret));
-		return ret;
-	}
-
-	assert(journal_entry != NULL);
-
-	/* Serialize changeset, saving it bit by bit. */
 	ret = serialize_and_store_chgset(chs, journal_entry, entry_size);
 	/* Unmap the journal entry.
 	 * If successfuly written changeset to journal, validate the entry. */
@@ -1257,7 +1109,6 @@
 static int journal_walk(const char *fn, uint32_t from, uint32_t to,
                         journal_apply_t cb, void *data)
 {
->>>>>>> 19e5cfda
 	/* Open journal for reading. */
 	journal_t *journal = journal_open(fn, FSLIMIT_INF);
 	if (journal == NULL) {
@@ -1277,7 +1128,6 @@
 		if (to == found_to) {
 			break;
 		}
-<<<<<<< HEAD
 
 		/* Skip wrong changesets. */
 		if (!(n->flags & JOURNAL_VALID)) {
@@ -1285,15 +1135,6 @@
 			continue;
 		}
 
-=======
-
-		/* Skip wrong changesets. */
-		if (!(n->flags & JOURNAL_VALID)) {
-			++n;
-			continue;
-		}
-
->>>>>>> 19e5cfda
 		/* Callback. */
 		ret = cb(journal, n, data);
 		if (ret != KNOT_EOK) {
@@ -1318,11 +1159,6 @@
 	}
 
 	/* Initialize changeset. */
-<<<<<<< HEAD
-	chs->serial_from = journal_key_from(n->id);
-	chs->serial_to = journal_key_to(n->id);
-=======
->>>>>>> 19e5cfda
 	chs->data = malloc(n->len);
 	if (!chs->data) {
 		return KNOT_ENOMEM;
@@ -1363,11 +1199,7 @@
 
 	/* Check for complete history. */
 	changeset_t *last = changesets_get_last(dst);
-<<<<<<< HEAD
-	if (to != last->serial_to) {
-=======
 	if (to != knot_soa_serial(&last->soa_to->rrs)) {
->>>>>>> 19e5cfda
 		return KNOT_ERANGE;
 	}
 
@@ -1420,10 +1252,6 @@
 		return KNOT_ENOMEM;
 	}
 
-<<<<<<< HEAD
-	int ret = KNOT_EOK;
-=======
->>>>>>> 19e5cfda
 	size_t i = journal->qhead;
 	for(; i != journal->qtail; i = (i + 1) % journal->max_nodes) {
 		mark_synced(journal, journal->nodes + i);
@@ -1431,9 +1259,5 @@
 
 	journal_close(journal);
 
-<<<<<<< HEAD
-	return ret;
-=======
-	return KNOT_EOK;
->>>>>>> 19e5cfda
+	return KNOT_EOK;
 }