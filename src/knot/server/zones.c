--- conflicted
+++ resolved
@@ -278,16 +278,12 @@
 	rcu_read_unlock();
 	synchronize_rcu();
 	
-<<<<<<< HEAD
 	log_server_info("Zone '%s' expired.\n", zd->conf->name);
 	
 	/* Early finish this event to prevent lockup during cancellation. */
 	dbg_zones("zones: zone expired, removing from database\n");
 	evsched_event_finished(e->parent);
-	knot_zone_deep_free(&old_zone, 1);
-=======
 	knot_zone_deep_free(&old_zone, 1, 0);
->>>>>>> fa9bbac6
 
 	return 0;
 }
@@ -1077,16 +1073,10 @@
 					/* Add stub zone to db_new. */
 					ret = knot_zonedb_add_zone(db_new, sz);
 					if (ret != KNOT_EOK) {
-<<<<<<< HEAD
 						dbg_zones("zones: failed to add "
 						          "stub zone '%'s.\n",
 						          z->name);
-						knot_zone_deep_free(&sz, 0);
-=======
-						debug_zones("Failed to add "
-							    "stub zone.\n");
 						knot_zone_deep_free(&sz, 0, 0);
->>>>>>> fa9bbac6
 						sz = 0;
 					} else {
 						log_server_info("Will attempt to "
