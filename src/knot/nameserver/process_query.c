#include <stdio.h>
#include <urcu.h>

#include "knot/nameserver/process_query.h"
#include "knot/nameserver/chaos.h"
#include "knot/nameserver/internet.h"
#include "knot/nameserver/axfr.h"
#include "knot/nameserver/ixfr.h"
#include "knot/nameserver/update.h"
#include "knot/nameserver/nsec_proofs.h"
#include "knot/nameserver/notify.h"
#include "knot/server/server.h"
#include "knot/server/rrl.h"
#include "knot/updates/acl.h"
#include "knot/conf/conf.h"
#include "libknot/tsig-op.h"
#include "libknot/descriptor.h"
#include "common/debug.h"
#include "common/macros.h"

/*! \brief Accessor to query-specific data. */
#define QUERY_DATA(ctx) ((struct query_data *)(ctx)->data)

/*! \brief Reinitialize query data structure. */
static void query_data_init(knot_layer_t *ctx, void *module_param)
{
	/* Initialize persistent data. */
	struct query_data *data = QUERY_DATA(ctx);
	memset(data, 0, sizeof(struct query_data));
	data->mm = ctx->mm;
	data->param = (struct process_query_param*)module_param;

	/* Initialize lists. */
	init_list(&data->wildcards);
	init_list(&data->rrsigs);
}

static int process_query_begin(knot_layer_t *ctx, void *module_param)
{
	/* Initialize context. */
	assert(ctx);
	ctx->type = NS_PROC_QUERY_ID;
	ctx->data = mm_alloc(ctx->mm, sizeof(struct query_data));

	/* Initialize persistent data. */
	query_data_init(ctx, module_param);

	/* Await packet. */
	return KNOT_NS_PROC_MORE;
}

static int process_query_reset(knot_layer_t *ctx)
{
	assert(ctx);
	struct query_data *qdata = QUERY_DATA(ctx);

	/* Remember persistent parameters. */
	struct process_query_param *module_param = qdata->param;

	/* Free allocated data. */
	ptrlist_free(&qdata->wildcards, qdata->mm);
	nsec_clear_rrsigs(qdata);
	knot_rrset_clear(&qdata->opt_rr, qdata->mm);
	if (qdata->ext_cleanup != NULL) {
		qdata->ext_cleanup(qdata);
	}

	/* Initialize persistent data. */
	query_data_init(ctx, module_param);

	/* Await packet. */
	return KNOT_NS_PROC_MORE;
}

static int process_query_finish(knot_layer_t *ctx)
{
	process_query_reset(ctx);
	mm_free(ctx->mm, ctx->data);
	ctx->data = NULL;

	return KNOT_NS_PROC_NOOP;
}

static int process_query_in(knot_layer_t *ctx, knot_pkt_t *pkt)
{
	assert(pkt && ctx);
	struct query_data *qdata = QUERY_DATA(ctx);

	/* Check if at least header is parsed. */
	if (pkt->parsed < KNOT_WIRE_HEADER_SIZE) {
		return KNOT_NS_PROC_NOOP; /* Ignore. */
	}

	/* Accept only queries. */
	if (knot_wire_get_qr(pkt->wire)) {
		return KNOT_NS_PROC_NOOP; /* Ignore. */
	}

	/* Store for processing. */
	qdata->query = pkt;
	qdata->packet_type = knot_pkt_type(pkt);

	/* Declare having response. */
	return KNOT_NS_PROC_FULL;
}

/*!
 * \brief Create a response for a given query in the INTERNET class.
 */
static int query_internet(knot_pkt_t *pkt, knot_layer_t *ctx)
{
	struct query_data *data = QUERY_DATA(ctx);
	int next_state = KNOT_NS_PROC_FAIL;
	dbg_ns("%s(%p, %p, pkt_type=%u)\n", __func__, pkt, ctx, data->packet_type);

	switch(data->packet_type) {
	case KNOT_QUERY_NORMAL:
		next_state = internet_query(pkt, data);
		break;
	case KNOT_QUERY_NOTIFY:
		next_state = notify_process_query(pkt, data);
		break;
	case KNOT_QUERY_AXFR:
		next_state = axfr_query_process(pkt, data);
		break;
	case KNOT_QUERY_IXFR:
		next_state = ixfr_query(pkt, data);
		break;
	case KNOT_QUERY_UPDATE:
		next_state = update_query_process(pkt, data);
		break;
	default:
		/* Nothing else is supported. */
		data->rcode = KNOT_RCODE_NOTIMPL;
		next_state = KNOT_NS_PROC_FAIL;
		break;
	}

	return next_state;
}

/*!
 * \brief Create a response for a given query in the CHAOS class.
 */
static int query_chaos(knot_pkt_t *pkt, knot_layer_t *ctx)
{
	dbg_ns("%s(%p, %p)\n", __func__, pkt, ctx);
	struct query_data *data = QUERY_DATA(ctx);

	/* Nothing except normal queries is supported. */
	if (data->packet_type != KNOT_QUERY_NORMAL) {
		data->rcode = KNOT_RCODE_NOTIMPL;
		return KNOT_NS_PROC_FAIL;
	}

	data->rcode = knot_chaos_answer(pkt);
	if (data->rcode != KNOT_RCODE_NOERROR) {
		dbg_ns("%s: failed with RCODE=%d\n", __func__, data->rcode);
		return KNOT_NS_PROC_FAIL;
	}

	return KNOT_NS_PROC_DONE;
}

/*! \brief Find zone for given question. */
static const zone_t *answer_zone_find(const knot_pkt_t *query, knot_zonedb_t *zonedb)
{
	uint16_t qtype = knot_pkt_qtype(query);
	uint16_t qclass = knot_pkt_qclass(query);
	const knot_dname_t *qname = knot_pkt_qname(query);
	const zone_t *zone = NULL;

	// search for zone only for IN and ANY classes
	if (qclass != KNOT_CLASS_IN && qclass != KNOT_CLASS_ANY) {
		return NULL;
	}

	/* In case of DS query, we strip the leftmost label when searching for
	 * the zone (but use whole qname in search for the record), as the DS
	 * records are only present in a parent zone.
	 */
	if (qtype == KNOT_RRTYPE_DS) {
		const knot_dname_t *parent = knot_wire_next_label(qname, NULL);
		zone = knot_zonedb_find_suffix(zonedb, parent);
		/* If zone does not exist, search for its parent zone,
		   this will later result to NODATA answer. */
		/*! \note This is not 100% right, it may lead to DS name for example
		 *        when following a CNAME chain, that should also be answered
		 *        from the parent zone (if it exists).
		 */
	}

	if (zone == NULL) {
		if (knot_pkt_type(query) == KNOT_QUERY_NORMAL) {
			zone = knot_zonedb_find_suffix(zonedb, qname);
		} else {
			// Direct match required.
			zone = knot_zonedb_find(zonedb, qname);
		}
	}

	return zone;
}

static int answer_edns_reserve(knot_pkt_t *resp, struct query_data *qdata)
{
	if (knot_rrset_empty(&qdata->opt_rr)) {
		return KNOT_EOK;
	}

	/* Reserve size in the response. */
	return knot_pkt_reserve(resp, knot_edns_wire_size(&qdata->opt_rr));
}

static int answer_edns_init(const knot_pkt_t *query, knot_pkt_t *resp,
                            struct query_data *qdata)
{
	if (!knot_pkt_has_edns(query)) {
		return KNOT_EOK;
	}

	/* Initialize OPT record. */
	int ret = knot_edns_init(&qdata->opt_rr, conf()->max_udp_payload, 0,
	                     KNOT_EDNS_VERSION, qdata->mm);
	if (ret != KNOT_EOK) {
		return ret;
	}

	/* Check supported version. */
	if (knot_edns_get_version(query->opt_rr) != KNOT_EDNS_VERSION) {
		qdata->rcode = KNOT_RCODE_BADVERS;
	}

	/* Set DO bit if set (DNSSEC requested). */
	if (knot_pkt_has_dnssec(query)) {
		knot_edns_set_do(&qdata->opt_rr);
	}

	/* Append NSID if requested and available. */
	if (knot_edns_has_nsid(query->opt_rr) && conf()->nsid_len > 0) {
		ret = knot_edns_add_option(&qdata->opt_rr,
		                           KNOT_EDNS_OPTION_NSID, conf()->nsid_len,
		                           (const uint8_t*)conf()->nsid, qdata->mm);
		if (ret != KNOT_EOK) {
			return ret;
		}
	}

	return answer_edns_reserve(resp, qdata);
}

static int answer_edns_put(knot_pkt_t *resp, struct query_data *qdata)
{
	if (knot_rrset_empty(&qdata->opt_rr)) {
		return KNOT_EOK;
	}

	/* Reclaim reserved size. */
	int ret = knot_pkt_reclaim(resp, knot_edns_wire_size(&qdata->opt_rr));
	if (ret != KNOT_EOK) {
		return ret;
	}

	uint8_t *wire_end = resp->wire + resp->size;

	/* Write to packet. */
	assert(resp->current == KNOT_ADDITIONAL);
<<<<<<< HEAD
	ret = knot_pkt_put(resp, COMPR_HINT_NONE, &qdata->opt_rr, 0);
	if (ret == KNOT_EOK) {
		/* Save position of the Ext RCODE field. */
		qdata->ext_rcode = wire_end + KNOT_EDNS_EXT_RCODE_POS;
	}

	return ret;
=======
	return knot_pkt_put(resp, KNOT_COMPR_HINT_NONE, &qdata->opt_rr, 0);
>>>>>>> c6874dc3
}

/*! \brief Initialize response, sizes and find zone from which we're going to answer. */
static int prepare_answer(const knot_pkt_t *query, knot_pkt_t *resp, knot_layer_t *ctx)
{
	struct query_data *qdata = QUERY_DATA(ctx);
	server_t *server = qdata->param->server;

	/* Initialize response. */
	int ret = knot_pkt_init_response(resp, query);
	if (ret != KNOT_EOK) {
		dbg_ns("%s: can't init response pkt (%d)\n", __func__, ret);
		return ret;
	}

	/* Query MUST carry a question. */
	const knot_dname_t *qname = knot_pkt_qname(query);
	if (qname == NULL) {
		dbg_ns("%s: query missing QNAME, FORMERR\n", __func__);
		qdata->rcode = KNOT_RCODE_FORMERR;
		return KNOT_EMALF;
	}

	/* Convert query QNAME to lowercase, but keep original QNAME case.
	 * Already checked for absence of compression and length.
	 */
	memcpy(qdata->orig_qname, qname, query->qname_size);
	ret = process_query_qname_case_lower((knot_pkt_t *)query);
	if (ret != KNOT_EOK) {
		dbg_ns("%s: can't convert QNAME to lowercase (%d)\n", __func__, ret);
		return ret;
	}
	/* Find zone for QNAME. */
	qdata->zone = answer_zone_find(query, server->zone_db);

	/* Setup EDNS. */
	ret = answer_edns_init(query, resp, qdata);
	if (ret != KNOT_EOK || qdata->rcode != 0) {
		return KNOT_ERROR;
	}

	/* Update maximal answer size. */
	bool has_limit = qdata->param->proc_flags & NS_QUERY_LIMIT_SIZE;
	if (has_limit) {
		resp->max_size = KNOT_WIRE_MIN_PKTSIZE;
		if (knot_pkt_has_edns(query)) {
			uint16_t client = knot_edns_get_payload(query->opt_rr);
			uint16_t server = conf()->max_udp_payload;
			uint16_t transfer = MIN(client, server);
			resp->max_size = MAX(resp->max_size, transfer);
		}
	} else {
		resp->max_size = KNOT_WIRE_MAX_PKTSIZE;
	}

	return ret;
}

<<<<<<< HEAD
static int set_rcode_to_packet(knot_pkt_t *pkt, struct query_data *qdata)
{
	int ret = KNOT_EOK;
	uint8_t ext_rcode = KNOT_EDNS_RCODE_HI(qdata->rcode);

	if (ext_rcode != 0) {
		/* If there is no OPT RR and Ext RCODE is set, result in
		 * SERVFAIL. This should not happen!
		 */
		if (qdata->ext_rcode == NULL) {
			qdata->rcode = KNOT_RCODE_SERVFAIL;
			ret = KNOT_ERROR;
		} else {
			*qdata->ext_rcode = ext_rcode;
		}
	}

	/* This sets also the SERVFAIL from above. */
	knot_wire_set_rcode(pkt->wire, KNOT_EDNS_RCODE_LO(qdata->rcode));

	return ret;
}

static int process_query_err(knot_pkt_t *pkt, knot_process_t *ctx)
=======
static int process_query_err(knot_layer_t *ctx, knot_pkt_t *pkt)
>>>>>>> c6874dc3
{
	assert(pkt && ctx);
	struct query_data *qdata = QUERY_DATA(ctx);
	dbg_ns("%s: making error response, rcode = %d (TSIG rcode = %d)\n",
	       __func__, qdata->rcode, qdata->rcode_tsig);

	/* Initialize response from query packet. */
	knot_pkt_t *query = qdata->query;
	knot_pkt_init_response(pkt, query);

	/* Restore original QNAME. */
	process_query_qname_case_restore(qdata, pkt);

	/* Add OPT and TSIG (best effort, send reply anyway if fails). */
	if (pkt->current != KNOT_ADDITIONAL) {
		knot_pkt_begin(pkt, KNOT_ADDITIONAL);
	}

	/* Put OPT RR to the additional section. */
	int ret = answer_edns_reserve(pkt, qdata);
	ret = ret || answer_edns_put(pkt, qdata);

	if (ret != KNOT_EOK) {
		qdata->rcode = KNOT_RCODE_SERVFAIL;
	}

	/* Set final RCODE to packet. */
	(void) set_rcode_to_packet(pkt, qdata);

	/* Transaction security (if applicable). */
	(void) process_query_sign_response(pkt, qdata);

	return KNOT_NS_PROC_DONE;
}

/*!
 * \brief Apply rate limit.
 */
static int ratelimit_apply(int state, knot_pkt_t *pkt, knot_layer_t *ctx)
{
	/* Check if rate limiting applies. */
	struct query_data *qdata = QUERY_DATA(ctx);
	server_t *server = qdata->param->server;
	if (server->rrl == NULL) {
		return state;
	}

	rrl_req_t rrl_rq = {0};
	rrl_rq.w = pkt->wire;
	rrl_rq.query = qdata->query;
	if (!EMPTY_LIST(qdata->wildcards)) {
		rrl_rq.flags = RRL_WILDCARD;
	}
	if (rrl_query(server->rrl, qdata->param->remote,
	              &rrl_rq, qdata->zone) == KNOT_EOK) {
		/* Rate limiting not applied. */
		return state;
	}

	/* Now it is slip or drop. */
	if (rrl_slip_roll(conf()->rrl_slip)) {
		/* Answer slips. */
		if (process_query_err(ctx, pkt) != KNOT_EOK) {
			return KNOT_NS_PROC_FAIL;
		}
		knot_wire_set_tc(pkt->wire);
	} else {
		/* Drop answer. */
		pkt->size = 0;
	}

	return KNOT_NS_PROC_DONE;
}

static int process_query_out(knot_layer_t *ctx, knot_pkt_t *pkt)
{
	assert(pkt && ctx);
	struct query_data *qdata = QUERY_DATA(ctx);
	struct query_plan *plan = conf()->query_plan;
	struct query_step *step = NULL;

	rcu_read_lock();

	/* Check parse state. */
	knot_pkt_t *query = qdata->query;
	int next_state = KNOT_NS_PROC_DONE;
	if (query->parsed < query->size) {
		dbg_ns("%s: incompletely parsed query, FORMERR\n", __func__);
		knot_pkt_clear(pkt);
		qdata->rcode = KNOT_RCODE_FORMERR;
		next_state = KNOT_NS_PROC_FAIL;
		goto finish;
	}

	/*
	 * Preprocessing.
	 */

	int ret = prepare_answer(query, pkt, ctx);
	if (ret != KNOT_EOK) {
		next_state = KNOT_NS_PROC_FAIL;
		goto finish;
	}

	/* Before query processing code. */
	if (plan) {
		WALK_LIST(step, plan->stage[QPLAN_BEGIN]) {
			next_state = step->process(next_state, pkt, qdata, step->ctx);
		}
	}

	/* Answer based on qclass. */
	switch (knot_pkt_qclass(pkt)) {
	case KNOT_CLASS_CH:
		next_state = query_chaos(pkt, ctx);
		break;
	case KNOT_CLASS_ANY:
	case KNOT_CLASS_IN:
		next_state = query_internet(pkt, ctx);
		break;
	default:
		qdata->rcode = KNOT_RCODE_REFUSED;
		next_state = KNOT_NS_PROC_FAIL;
		break;
	}

	/*
	 * Postprocessing.
	 */


	if (next_state == KNOT_NS_PROC_DONE || next_state == KNOT_NS_PROC_FULL) {

		/* Restore original QNAME. */
		process_query_qname_case_restore(qdata, pkt);

		if (pkt->current != KNOT_ADDITIONAL) {
			knot_pkt_begin(pkt, KNOT_ADDITIONAL);
		}

		/* Put OPT RR to the additional section. */
		ret = answer_edns_put(pkt, qdata);
		if (ret != KNOT_EOK) {
			next_state = KNOT_NS_PROC_FAIL;
			goto finish;
		}

		/* Transaction security (if applicable). */
		if (process_query_sign_response(pkt, qdata) != KNOT_EOK) {
			next_state = KNOT_NS_PROC_FAIL;
		}
	}

finish:
	/* Default RCODE is SERVFAIL if not specified otherwise. */
<<<<<<< HEAD
	if (next_state == NS_PROC_FAIL && qdata->rcode == KNOT_RCODE_NOERROR) {
=======
	if (next_state == KNOT_NS_PROC_FAIL && qdata->rcode == KNOT_RCODE_NOERROR
	    && qdata->rcode_ext == 0) {
>>>>>>> c6874dc3
		qdata->rcode = KNOT_RCODE_SERVFAIL;
	}

	/* Store Extended RCODE - divide between header and OPT if possible. */
	if (next_state != NS_PROC_FAIL) {
		if (set_rcode_to_packet(pkt, qdata) != KNOT_EOK) {
			next_state = NS_PROC_FAIL;
		}
	}
	/* In case of NS_PROC_FAIL, RCODE is set in the error-processing function. */

	/* Rate limits (if applicable). */
	if (qdata->param->proc_flags & NS_QUERY_LIMIT_RATE) {
		next_state = ratelimit_apply(next_state, pkt, ctx);
	}

	/* After query processing code. */
	if (plan) {
		WALK_LIST(step, plan->stage[QPLAN_END]) {
			next_state = step->process(next_state, pkt, qdata, step->ctx);
		}
	}

	rcu_read_unlock();
	return next_state;
}

bool process_query_acl_check(list_t *acl, struct query_data *qdata)
{
	knot_pkt_t *query = qdata->query;
	const struct sockaddr_storage *query_source = qdata->param->remote;
	const knot_dname_t *key_name = NULL;
	knot_tsig_algorithm_t key_alg = KNOT_TSIG_ALG_NULL;

	/* Skip if already checked and valid. */
	if (qdata->sign.tsig_key != NULL) {
		return true;
	}

	/* Authenticate with NOKEY if the packet isn't signed. */
	if (query->tsig_rr) {
		key_name = query->tsig_rr->owner;
		key_alg = knot_tsig_rdata_alg(query->tsig_rr);
	}
	conf_iface_t *match = acl_find(acl, query_source, key_name);

	/* Did not authenticate, no fitting rule found. */
	if (match == NULL || (match->key && match->key->algorithm != key_alg)) {
		dbg_ns("%s: no ACL match => NOTAUTH\n", __func__);
		qdata->rcode = KNOT_RCODE_NOTAUTH;
		qdata->rcode_tsig = KNOT_TSIG_ERR_BADKEY;
		return false;
	}

	/* Remember used TSIG key. */
	qdata->sign.tsig_key = match->key;
	return true;
}

int process_query_verify(struct query_data *qdata)
{
	knot_pkt_t *query = qdata->query;
	knot_sign_context_t *ctx = &qdata->sign;

	/* NOKEY => no verification. */
	if (query->tsig_rr == NULL) {
		return KNOT_EOK;
	}

	/* Keep digest for signing response. */
	/*! \note This memory will be rewritten for multi-pkt answers. */
	ctx->tsig_digest = (uint8_t *)knot_tsig_rdata_mac(query->tsig_rr);
	ctx->tsig_digestlen = knot_tsig_rdata_mac_length(query->tsig_rr);

	/* Checking query. */
	process_query_qname_case_restore(qdata, query);
	int ret = knot_tsig_server_check(query->tsig_rr, query->wire,
	                                 query->size, ctx->tsig_key);
	process_query_qname_case_lower(query);

	dbg_ns("%s: QUERY TSIG check result = %s\n", __func__, knot_strerror(ret));

	/* Evaluate TSIG check results. */
	switch(ret) {
	case KNOT_EOK:
		qdata->rcode = KNOT_RCODE_NOERROR;
		break;
	case KNOT_TSIG_EBADKEY:
		qdata->rcode = KNOT_RCODE_NOTAUTH;
		qdata->rcode_tsig = KNOT_TSIG_ERR_BADKEY;
		break;
	case KNOT_TSIG_EBADSIG:
		qdata->rcode = KNOT_RCODE_NOTAUTH;
		qdata->rcode_tsig = KNOT_TSIG_ERR_BADSIG;
		break;
	case KNOT_TSIG_EBADTIME:
		qdata->rcode = KNOT_RCODE_NOTAUTH;
		qdata->rcode_tsig = KNOT_TSIG_ERR_BADTIME;
		ctx->tsig_time_signed = knot_tsig_rdata_time_signed(query->tsig_rr);
		break;
	case KNOT_EMALF:
		qdata->rcode = KNOT_RCODE_FORMERR;
		break;
	default:
		qdata->rcode = KNOT_RCODE_SERVFAIL;
		break;
	}

	return ret;
}

int process_query_sign_response(knot_pkt_t *pkt, struct query_data *qdata)
{
	if (pkt->size == 0) {
		// Nothing to sign.
		return KNOT_EOK;
	}

	int ret = KNOT_EOK;
	knot_pkt_t *query = qdata->query;
	knot_sign_context_t *ctx = &qdata->sign;

	/* KEY provided and verified TSIG or BADTIME allows signing. */
	if (ctx->tsig_key != NULL && knot_tsig_can_sign(qdata->rcode_tsig)) {

		/* Sign query response. */
		dbg_ns("%s: signing response using key %p\n", __func__, ctx->tsig_key);
		size_t new_digest_len = knot_tsig_digest_length(ctx->tsig_key->algorithm);
		if (ctx->pkt_count == 0) {
			ret = knot_tsig_sign(pkt->wire, &pkt->size, pkt->max_size,
			                     ctx->tsig_digest, ctx->tsig_digestlen,
			                     ctx->tsig_digest, &new_digest_len,
			                     ctx->tsig_key, qdata->rcode_tsig,
			                     ctx->tsig_time_signed);
		} else {
			ret = knot_tsig_sign_next(pkt->wire, &pkt->size, pkt->max_size,
			                          ctx->tsig_digest, ctx->tsig_digestlen,
			                          ctx->tsig_digest, &new_digest_len,
			                          ctx->tsig_key,
			                          pkt->wire, pkt->size);
		}
		if (ret != KNOT_EOK) {
			goto fail; /* Failed to sign. */
		} else {
			++ctx->pkt_count;
		}
	} else {
		/* Copy TSIG from query and set RCODE. */
		if (query->tsig_rr && qdata->rcode_tsig != KNOT_RCODE_NOERROR) {
			dbg_ns("%s: appending original TSIG\n", __func__);
			ret = knot_tsig_add(pkt->wire, &pkt->size, pkt->max_size,
			                    qdata->rcode_tsig, query->tsig_rr);
			if (ret != KNOT_EOK) {
				goto fail; /* Whatever it is, it's server fail. */
			}
		}
	}

	return ret;

	/* Server failure in signing. */
fail:
	dbg_ns("%s: signing failed (%s)\n", __func__, knot_strerror(ret));
	qdata->rcode = KNOT_RCODE_SERVFAIL;
	qdata->rcode_tsig = KNOT_RCODE_NOERROR; /* Don't sign again. */
	return ret;
}

void process_query_qname_case_restore(struct query_data *qdata, knot_pkt_t *pkt)
{
	/* If original QNAME is empty, Query is either unparsed or for root domain.
	 * Either way, letter case doesn't matter. */
	if (qdata->orig_qname[0] != '\0') {
		memcpy(pkt->wire + KNOT_WIRE_HEADER_SIZE,
		       qdata->orig_qname, qdata->query->qname_size);
	}
}

int process_query_qname_case_lower(knot_pkt_t *pkt)
{
	knot_dname_t *qname = (knot_dname_t *)knot_pkt_qname(pkt);
	return knot_dname_to_lower(qname);
}

/*! \brief Module implementation. */
static const knot_layer_api_t PROCESS_QUERY_MODULE = {
	&process_query_begin,
	&process_query_reset,
	&process_query_finish,
	&process_query_in,
	&process_query_out,
	&process_query_err
};

const knot_layer_api_t *process_query_get_module(void)
{
	return &PROCESS_QUERY_MODULE;
}<|MERGE_RESOLUTION|>--- conflicted
+++ resolved
@@ -265,17 +265,13 @@
 
 	/* Write to packet. */
 	assert(resp->current == KNOT_ADDITIONAL);
-<<<<<<< HEAD
-	ret = knot_pkt_put(resp, COMPR_HINT_NONE, &qdata->opt_rr, 0);
+	ret = knot_pkt_put(resp, KNOT_COMPR_HINT_NONE, &qdata->opt_rr, 0);
 	if (ret == KNOT_EOK) {
 		/* Save position of the Ext RCODE field. */
 		qdata->ext_rcode = wire_end + KNOT_EDNS_EXT_RCODE_POS;
 	}
 
 	return ret;
-=======
-	return knot_pkt_put(resp, KNOT_COMPR_HINT_NONE, &qdata->opt_rr, 0);
->>>>>>> c6874dc3
 }
 
 /*! \brief Initialize response, sizes and find zone from which we're going to answer. */
@@ -334,7 +330,6 @@
 	return ret;
 }
 
-<<<<<<< HEAD
 static int set_rcode_to_packet(knot_pkt_t *pkt, struct query_data *qdata)
 {
 	int ret = KNOT_EOK;
@@ -358,10 +353,7 @@
 	return ret;
 }
 
-static int process_query_err(knot_pkt_t *pkt, knot_process_t *ctx)
-=======
 static int process_query_err(knot_layer_t *ctx, knot_pkt_t *pkt)
->>>>>>> c6874dc3
 {
 	assert(pkt && ctx);
 	struct query_data *qdata = QUERY_DATA(ctx);
@@ -517,19 +509,14 @@
 
 finish:
 	/* Default RCODE is SERVFAIL if not specified otherwise. */
-<<<<<<< HEAD
-	if (next_state == NS_PROC_FAIL && qdata->rcode == KNOT_RCODE_NOERROR) {
-=======
-	if (next_state == KNOT_NS_PROC_FAIL && qdata->rcode == KNOT_RCODE_NOERROR
-	    && qdata->rcode_ext == 0) {
->>>>>>> c6874dc3
+	if (next_state == KNOT_NS_PROC_FAIL && qdata->rcode == KNOT_RCODE_NOERROR) {
 		qdata->rcode = KNOT_RCODE_SERVFAIL;
 	}
 
 	/* Store Extended RCODE - divide between header and OPT if possible. */
-	if (next_state != NS_PROC_FAIL) {
+	if (next_state != KNOT_NS_PROC_FAIL) {
 		if (set_rcode_to_packet(pkt, qdata) != KNOT_EOK) {
-			next_state = NS_PROC_FAIL;
+			next_state = KNOT_NS_PROC_FAIL;
 		}
 	}
 	/* In case of NS_PROC_FAIL, RCODE is set in the error-processing function. */
