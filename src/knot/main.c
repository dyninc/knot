/*  Copyright (C) 2011 CZ.NIC, z.s.p.o. <knot-dns@labs.nic.cz>

    This program is free software: you can redistribute it and/or modify
    it under the terms of the GNU General Public License as published by
    the Free Software Foundation, either version 3 of the License, or
    (at your option) any later version.

    This program is distributed in the hope that it will be useful,
    but WITHOUT ANY WARRANTY; without even the implied warranty of
    MERCHANTABILITY or FITNESS FOR A PARTICULAR PURPOSE.  See the
    GNU General Public License for more details.

    You should have received a copy of the GNU General Public License
    along with this program.  If not, see <http://www.gnu.org/licenses/>.
 */

#include <config.h>
#include <stdio.h>
#include <stdlib.h>
#include <unistd.h>
#include <getopt.h>
#include <sys/stat.h>
#include <limits.h>

#ifdef HAVE_CAP_NG_H
#include <cap-ng.h>
#endif /* HAVE_CAP_NG_H */

#include "libknot/common.h"
#include "libknot/dnssec/crypto.h"
#include "common/evqueue.h"
#include "knot/knot.h"
#include "knot/server/server.h"
#include "knot/ctl/process.h"
#include "knot/ctl/remote.h"
#include "knot/conf/conf.h"
#include "knot/conf/logconf.h"
#include "knot/server/zones.h"
#include "knot/server/tcp-handler.h"

/*----------------------------------------------------------------------------*/

/* Signal flags. */
static volatile short sig_req_stop = 0;
static volatile short sig_req_reload = 0;
static volatile short sig_stopping = 0;

#ifdef INTEGRITY_CHECK
static volatile short sig_integrity_check = 0;

static void check_integrity(server_t *server) {
	const knot_zonedb_t *zonedb = server->nameserver->zone_db;
	const unsigned      zone_count = knot_zonedb_zone_count(zonedb);
	const knot_zone_t   **zones = knot_zonedb_zones(zonedb);

	for (unsigned i = 0; i < zone_count; i++) {
		char *zname = knot_dname_to_str(zones[i]->name);

		log_server_info("Integrity check for zone %s\n", zname);

		int ret = knot_zone_contents_integrity_check(zones[i]->contents);
		if (ret != 0) {
			log_server_info("Integrity errors(%i)\n", ret);
		}

		free(zname);
	}
}
#endif /* INTEGRITY_CHECK */

// Cleanup handler
static int do_cleanup(server_t *server, char *configf, char *pidf);

// atexit() handler for server code
static void deinit(void)
{
	knot_crypto_cleanup();
	knot_crypto_cleanup_threads();
}

// SIGINT signal handler
void interrupt_handle(int s)
{
	// Reload configuration
	if (s == SIGHUP) {
		sig_req_reload = 1;
		return;
	}

	// Stop server
	if (s == SIGINT || s == SIGTERM) {
		if (sig_stopping == 0) {
			sig_req_stop = 1;
			sig_stopping = 1;
		} else {
			exit(1);
		}
	}
#ifdef INTEGRITY_CHECK
	// Start zone integrity check
	if (s == SIGUSR1) {
		sig_integrity_check = 1;
		return;
	}
#endif /* INTEGRITY_CHECK */
}

void help(void)
{
	printf("Usage: %sd [parameters]\n",
	       PACKAGE_NAME);
	printf("\nParameters:\n"
	       " -c, --config <file>     Select configuration file.\n"
	       " -d, --daemonize=[dir]   Run server as a daemon.\n"
	       " -v, --verbose           Verbose mode - additional runtime information.\n"
	       " -V, --version           Print version of the server.\n"
	       " -h, --help              Print help and usage.\n");
}

int main(int argc, char **argv)
{
	atexit(deinit);

	// Parse command line arguments
	int c = 0, li = 0;
	int verbose = 0;
	int daemonize = 0;
	char *config_fn = NULL;
	char *daemon_root = NULL;

	/* Long options. */
	struct option opts[] = {
		{"config",    required_argument, 0, 'c'},
		{"daemonize", optional_argument, 0, 'd'},
		{"verbose",   no_argument,       0, 'v'},
		{"version",   no_argument,       0, 'V'},
		{"help",      no_argument,       0, 'h'},
		{0, 0, 0, 0}
	};

	while ((c = getopt_long(argc, argv, "c:dvVh", opts, &li)) != -1) {
		switch (c)
		{
		case 'c':
			free(config_fn);
			config_fn = strdup(optarg);
			break;
		case 'd':
			daemonize = 1;
			if (optarg) {
				daemon_root = strdup(optarg);
			}
			break;
		case 'v':
			verbose = 1;
			break;
		case 'V':
			free(config_fn);
			free(daemon_root);
			printf("%s, version %s\n", "Knot DNS", PACKAGE_VERSION);
			return 0;
		case 'h':
		case '?':
			free(config_fn);
			free(daemon_root);
			help();
			return 0;
		default:
			free(config_fn);
			free(daemon_root);
			help();
			return 1;
		}
	}

	// Check for non-option parameters.
	if (argc - optind > 0) {
		free(config_fn);
		free(daemon_root);
		help();
		return 1;
	}

	// Initialize cryptographic backend
	knot_crypto_init();
	knot_crypto_init_threads();

	// Now check if we want to daemonize
	if (daemonize) {
		if (daemon(1, 0) != 0) {
			free(config_fn);
			free(daemon_root);
			fprintf(stderr, "Daemonization failed, "
					"shutting down...\n");
			return 1;
		}
	}

	// Register service and signal handler
	struct sigaction emptyset;
	memset(&emptyset, 0, sizeof(struct sigaction));
	emptyset.sa_handler = interrupt_handle;
	sigemptyset(&emptyset.sa_mask);
	emptyset.sa_flags = 0;
	sigaction(SIGALRM, &emptyset, NULL); // Interrupt
	sigaction(SIGPIPE, &emptyset, NULL); // Mask
	rcu_register_thread();

	// Initialize log
	log_init();

	// Verbose mode
	if (verbose) {
		int mask = LOG_MASK(LOG_INFO)|LOG_MASK(LOG_DEBUG);
		log_levels_add(LOGT_STDOUT, LOG_ANY, mask);
	}

	// Initialize pseudorandom number generator
	srand(time(0));

	// Find implicit configuration file
	if (!config_fn) {
		config_fn = conf_find_default();
	}

	// Find absolute path for config file
	if (config_fn[0] != '/')
	{
		// Get absolute path to cwd
		char *rpath = realpath(config_fn, NULL);
		if (rpath == NULL) {
			log_server_error("Couldn't get absolute path for configuration file '%s' - "
			                 "%s.\n", config_fn, strerror(errno));
			free(config_fn);
			free(daemon_root);
			return 1;
		} else {
			free(config_fn);
			config_fn = rpath;
		}
	}

	// Create server
	server_t *server = server_create();

	// Initialize configuration
	rcu_read_lock();
	conf_add_hook(conf(), CONF_LOG, log_conf_hook, 0);
	conf_add_hook(conf(), CONF_ALL, server_conf_hook, server);
	rcu_read_unlock();

	/* POSIX 1003.1e capabilities. */
#ifdef HAVE_CAP_NG_H

	/* Drop all capabilities. */
	if (capng_have_capability(CAPNG_EFFECTIVE, CAP_SETPCAP)) {
		capng_clear(CAPNG_SELECT_BOTH);


		/* Retain ability to set capabilities and FS access. */
		capng_type_t tp = CAPNG_EFFECTIVE|CAPNG_PERMITTED;
		capng_update(CAPNG_ADD, tp, CAP_SETPCAP);
		capng_update(CAPNG_ADD, tp, CAP_DAC_OVERRIDE);
		capng_update(CAPNG_ADD, tp, CAP_CHOWN); /* Storage ownership. */

		/* Allow binding to privileged ports.
		 * (Not inheritable)
		 */
		capng_update(CAPNG_ADD, tp, CAP_NET_BIND_SERVICE);

		/* Allow setuid/setgid. */
		capng_update(CAPNG_ADD, tp, CAP_SETUID);
		capng_update(CAPNG_ADD, tp, CAP_SETGID);

		/* Allow priorities changing. */
		capng_update(CAPNG_ADD, tp, CAP_SYS_NICE);

		/* Apply */
		if (capng_apply(CAPNG_SELECT_BOTH) < 0) {
			log_server_error("Couldn't set process capabilities - "
			                 "%s.\n", strerror(errno));
		}
	} else {
		log_server_info("User uid=%d is not allowed to set "
		                "capabilities, skipping.\n", getuid());
	}
#endif /* HAVE_CAP_NG_H */

	// Open configuration
	log_server_info("Reading configuration '%s' ...\n", config_fn);
	int conf_ret = conf_open(config_fn);
	if (conf_ret != KNOT_EOK) {
		if (conf_ret == KNOT_ENOENT) {
			log_server_error("Couldn't open configuration file "
			                 "'%s'.\n", config_fn);
		} else {
			log_server_error("Failed to load configuration '%s'.\n",
			                 config_fn);
		}
		return do_cleanup(server, config_fn, NULL);
	} else {
		log_server_info("Configured %d interfaces and %d zones.\n",
				conf()->ifaces_count, conf()->zones_count);
	}

	/* Alter privileges. */
	log_update_privileges(conf()->uid, conf()->gid);
	if (proc_update_privileges(conf()->uid, conf()->gid) != KNOT_EOK)
		return do_cleanup(server, config_fn, NULL);

	/* Check and create PID file. */
	long pid = (long)getpid();
	char *pidf = NULL;
	char *cwd = NULL;
	if (daemonize) {
		if ((pidf = pid_check_and_create()) == NULL)
			return do_cleanup(server, config_fn, pidf);
		log_server_info("Server started as a daemon, PID = %ld\n", pid);
		log_server_info("PID stored in '%s'\n", pidf);
		if ((cwd = malloc(PATH_MAX)) != NULL) {
			if (getcwd(cwd, PATH_MAX) == NULL) {
				log_server_info("Cannot get current working directory.\n");
				cwd[0] = '\0';
			}
		}
		if (daemon_root == NULL) {
			daemon_root = strdup("/");
		}
		if (chdir(daemon_root) != 0) {
			log_server_warning("Server can't change working "
			                   "directory to %s.\n", daemon_root);
		} else {
			log_server_info("Server changed directory to %s.\n",
			                daemon_root);
		}
		free(daemon_root);
	} else {
		log_server_info("Server started in foreground, PID = %ld\n", pid);
		log_server_info("Server running without PID file.\n");
	}

	/* Load zones and add hook. */
	zones_ns_conf_hook(conf(), server->nameserver);
	conf_add_hook(conf(), CONF_ALL, zones_ns_conf_hook, server->nameserver);

	// Run server
	int res = 0;
	log_server_info("Starting server...\n");
	if ((server_start(server)) == KNOT_EOK) {
		if (!knot_zonedb_size(server->nameserver->zone_db)) {
			log_server_warning("Server started, but no zones served.\n");
		}

		// Setup signal handler
		struct sigaction sa;
		memset(&sa, 0, sizeof(sa));
		sa.sa_handler = interrupt_handle;
		sigemptyset(&sa.sa_mask);
		sigaction(SIGINT,  &sa, NULL);
		sigaction(SIGTERM, &sa, NULL);
		sigaction(SIGHUP,  &sa, NULL);
		sigaction(SIGPIPE, &sa, NULL);
#ifdef INTEGRITY_CHECK
		sigaction(SIGUSR1, &sa, NULL);
#endif /* INTEGRITY_CHECK */
		sa.sa_flags = 0;
		pthread_sigmask(SIG_BLOCK, &sa.sa_mask, NULL);

		/* Bind to control interface. */
		uint8_t buf[SOCKET_MTU_SZ];
		size_t buflen = sizeof(buf);
		int remote = -1;
		if (conf()->ctl.iface != NULL) {
			conf_iface_t *ctl_if = conf()->ctl.iface;
			memset(buf, 0, buflen);
			if (ctl_if->port)
				snprintf((char*)buf, buflen, "@%d", ctl_if->port);
			/* Log control interface description. */
			log_server_info("Binding remote control interface "
					"to %s%s\n",
					ctl_if->address, (char*)buf);
			remote = remote_bind(ctl_if);
		}

		/* Run event loop. */
		for(;;) {
			pthread_sigmask(SIG_UNBLOCK, &sa.sa_mask, NULL);
			int ret = remote_poll(remote);
			pthread_sigmask(SIG_BLOCK, &sa.sa_mask, NULL);

			/* Events. */
			if (ret > 0) {
				ret = remote_process(server, conf()->ctl.iface,
				                     remote, buf, buflen);
				switch(ret) {
				case KNOT_CTL_STOP:
					sig_req_stop = 1;
					break;
				default:
					break;
				}
			}

			/* Interrupts. */
			if (sig_req_stop) {
				sig_req_stop = 0;
				server_stop(server);
				break;
			}
			if (sig_req_reload) {
				sig_req_reload = 0;
				server_reload(server, config_fn);
			}
#ifdef INTEGRITY_CHECK
			if (sig_integrity_check) {
<<<<<<< HEAD
				log_server_info("Starting integrity check of "
				                "zone: %s\n", zone);
				knot_dname_t *zdn =
					knot_dname_from_str(zone);
				knot_zone_t *z =
					knot_zonedb_find(server->nameserver->zone_db,
					                      zdn);
				int ic_ret =
					knot_zone_contents_integrity_check(z->contents);
				log_server_info("Integrity check: %d errors "
				                "discovered.\n", ic_ret);
				knot_dname_free(&zdn);
				log_server_info("Integrity check %d finished.\n",
				                check_iteration);
				++check_iteration;
=======
				sig_integrity_check = 0;
				check_integrity(server);
>>>>>>> c711c413
			}
#endif /* INTEGRITY_CHECK */
		}
		pthread_sigmask(SIG_UNBLOCK, &sa.sa_mask, NULL);

		/* Close remote control interface */
		if (remote > -1) {
			close(remote);

			/* Remove control socket.  */
			conf_iface_t *ctl_if = conf()->ctl.iface;
			if (ctl_if && ctl_if->family == AF_UNIX)
				unlink(conf()->ctl.iface->address);
		}

		if ((server_wait(server)) != KNOT_EOK) {
			log_server_error("An error occured while "
					 "waiting for server to finish.\n");
			res = 1;
		} else {
			log_server_info("Server finished.\n");
		}

	} else {
		log_server_fatal("An error occured while "
				 "starting the server.\n");
		res = 1;
	}

	log_server_info("Shut down.\n");
	log_close();

	/* Cleanup. */
	if (pidf && pid_remove(pidf) < 0)
		log_server_warning("Failed to remove PID file.\n");
	do_cleanup(server, config_fn, pidf);

	if (!daemonize) {
		fflush(stdout);
		fflush(stderr);
	}

	/* Return to original working directory. */
	if (cwd) {
		if (chdir(cwd) != 0)
			log_server_warning("Server can't change working directory.\n");
		free(cwd);
	}

	return res;
}

static int do_cleanup(server_t *server, char *configf, char *pidf)
{
	/* Free alloc'd variables. */
	if (server) {
		server_wait(server);
		server_destroy(&server);
	}
	free(configf);
	free(pidf);

	/* Unhook from RCU */
	rcu_unregister_thread();

	return 1;
}<|MERGE_RESOLUTION|>--- conflicted
+++ resolved
@@ -413,26 +413,8 @@
 			}
 #ifdef INTEGRITY_CHECK
 			if (sig_integrity_check) {
-<<<<<<< HEAD
-				log_server_info("Starting integrity check of "
-				                "zone: %s\n", zone);
-				knot_dname_t *zdn =
-					knot_dname_from_str(zone);
-				knot_zone_t *z =
-					knot_zonedb_find(server->nameserver->zone_db,
-					                      zdn);
-				int ic_ret =
-					knot_zone_contents_integrity_check(z->contents);
-				log_server_info("Integrity check: %d errors "
-				                "discovered.\n", ic_ret);
-				knot_dname_free(&zdn);
-				log_server_info("Integrity check %d finished.\n",
-				                check_iteration);
-				++check_iteration;
-=======
 				sig_integrity_check = 0;
 				check_integrity(server);
->>>>>>> c711c413
 			}
 #endif /* INTEGRITY_CHECK */
 		}
