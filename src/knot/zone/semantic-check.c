--- conflicted
+++ resolved
@@ -645,17 +645,6 @@
 		return KNOT_EOK;
 	}
 
-<<<<<<< HEAD
-	const knot_rrset_t *soa_rrset =
-		knot_node_rrset(zone_contents_apex(zone),
-	                        KNOT_RRTYPE_SOA);
-	assert(soa_rrset);
-	uint32_t minimum_ttl = knot_rdata_soa_minimum(soa_rrset);
-
-	if (knot_rrset_rr_ttl(nsec3_rrset, 0) != minimum_ttl) {
-			err_handler_handle_error(handler, node,
-						 ZC_ERR_NSEC3_RDATA_TTL, NULL);
-=======
 	const knot_rdata_t *nsec3_rr = knot_rdataset_at(nsec3_rrs, 0);
 	const knot_rdataset_t *soa_rrs = knot_node_rdataset(zone->apex, KNOT_RRTYPE_SOA);
 	assert(soa_rrs);
@@ -663,7 +652,6 @@
 	if (knot_rdata_ttl(nsec3_rr) != minimum_ttl) {
 		err_handler_handle_error(handler, node,
 		                         ZC_ERR_NSEC3_RDATA_TTL, NULL);
->>>>>>> 9822a1ad
 	}
 
 	/* Result is a dname, it can't be larger */
@@ -781,27 +769,7 @@
                                    const knot_node_t *node,
                                    err_handler_t *handler)
 {
-<<<<<<< HEAD
-	if (knot_node_is_deleg_point(node) || zone_contents_apex(zone) ==
-	                node) {
-		const knot_rrset_t *ns_rrset =
-				knot_node_rrset(node, KNOT_RRTYPE_NS);
-		if (ns_rrset == NULL) {
-			err_handler_handle_error(handler, node,
-			                         ZC_ERR_MISSING_NS_DEL_POINT,
-			                         NULL);
-			return KNOT_EOK;
-		}
-
-		/* TODO How about multiple RRs? */
-		knot_dname_t *ns_dname =
-			knot_dname_copy(knot_rdata_ns_name(ns_rrset,
-		                             0));
-		if (ns_dname == NULL) {
-			return KNOT_ENOMEM;
-		}
-=======
-	if (!(knot_node_is_deleg_point(node) || knot_zone_contents_apex(zone) ==
+	if (!(knot_node_is_deleg_point(node) || zone_contents_apex(zone) ==
 	                node)) {
 		return KNOT_EOK;
 	}
@@ -812,19 +780,13 @@
 		                         NULL);
 		return KNOT_EOK;
 	}
->>>>>>> 9822a1ad
 
 	for (int i = 0; i < ns_rrs->rr_count; ++i) {
 		const knot_dname_t *ns_dname =
 			knot_ns_name(ns_rrs, i);
 		const knot_node_t *glue_node =
-<<<<<<< HEAD
-				zone_contents_find_node(zone, ns_dname);
-		
-=======
-			knot_zone_contents_find_node(zone, ns_dname);
-
->>>>>>> 9822a1ad
+			zone_contents_find_node(zone, ns_dname);
+
 		if (knot_dname_is_sub(ns_dname,
 			      knot_node_owner(zone_contents_apex(zone)))) {
 			if (glue_node == NULL) {
@@ -833,16 +795,9 @@
 				memcpy(wildcard, "\x1""*", 2);
 				knot_dname_to_wire(wildcard + 2,
 				                   knot_wire_next_label(ns_dname, NULL),
-<<<<<<< HEAD
-				                   sizeof(wildcard));
-				const knot_node_t *wildcard_node = 
-					zone_contents_find_node(zone,
-=======
 				                   sizeof(wildcard) - 2);
 				const knot_node_t *wildcard_node =
-					knot_zone_contents_find_node(zone,
->>>>>>> 9822a1ad
-				                                     wildcard);
+					zone_contents_find_node(zone, wildcard);
 				if (wildcard_node == NULL) {
 					err_handler_handle_error(handler, node,
 							 ZC_ERR_GLUE_NODE,
@@ -911,24 +866,7 @@
  *
  * \return Appropriate error code if error was found.
  */
-<<<<<<< HEAD
 static int semantic_checks_dnssec(zone_contents_t *zone,
-				  knot_node_t *node,
-				  knot_node_t **last_node,
-				  err_handler_t *handler,
-				  char nsec3)
-{
-	assert(handler);
-	assert(node);
-	char auth = !knot_node_is_non_auth(node);
-	char deleg = knot_node_is_deleg_point(node);
-	uint rrset_count = knot_node_rrset_count(node);
-	const knot_rrset_t **rrsets = knot_node_rrsets_no_copy(node);
-	const knot_rrset_t *dnskey_rrset =
-		knot_node_rrset(zone_contents_apex(zone),
-				  KNOT_RRTYPE_DNSKEY);
-=======
-static int semantic_checks_dnssec(knot_zone_contents_t *zone,
                                   knot_node_t *node,
                                   knot_node_t **last_node,
                                   err_handler_t *handler,
@@ -940,7 +878,6 @@
 	bool deleg = knot_node_is_deleg_point(node);
 	short rrset_count = knot_node_rrset_count(node);
 	knot_rrset_t dnskey_rrset = knot_node_rrset(zone->apex, KNOT_RRTYPE_DNSKEY);
->>>>>>> 9822a1ad
 
 	int ret = KNOT_EOK;
 
@@ -1013,32 +950,7 @@
 			}
 			knot_dname_to_lower(lowercase);
 
-<<<<<<< HEAD
-			if (nsec_rrset != NULL) {
-				const knot_dname_t *next_domain =
-					knot_rdata_nsec_next(nsec_rrset);
-				assert(next_domain);
-				// Convert name to lowercase for trie lookup
-				knot_dname_t *lowercase = knot_dname_copy(next_domain);
-				if (lowercase == NULL) {
-					return KNOT_ENOMEM;
-				}
-				knot_dname_to_lower(lowercase);
-
-				if (zone_contents_find_node(zone, lowercase) == NULL) {
-					err_handler_handle_error(handler, node,
-						ZC_ERR_NSEC_RDATA_CHAIN, NULL);
-				}
-
-				if (knot_dname_cmp(lowercase,
-				    knot_node_owner(zone_contents_apex(zone)))
-					== 0) {
-					/* saving the last node */
-					*last_node = node;
-				}
-				knot_dname_free(&lowercase);
-=======
-			if (knot_zone_contents_find_node(zone, lowercase) == NULL) {
+			if (zone_contents_find_node(zone, lowercase) == NULL) {
 				err_handler_handle_error(handler, node,
 				                         ZC_ERR_NSEC_RDATA_CHAIN,
 				                         NULL);
@@ -1047,7 +959,7 @@
 			if (knot_dname_is_equal(lowercase, zone->apex->owner)) {
 				/* saving the last node */
 				*last_node = node;
->>>>>>> 9822a1ad
+
 			}
 			knot_dname_free(&lowercase, NULL);
 		} else if (nsec3 && (auth || deleg)) { /* nsec3 */
@@ -1176,14 +1088,7 @@
 		}
 
 		/* Check it points somewhere first. */
-<<<<<<< HEAD
 		if (zone_contents_find_nsec3_node(zone, next_dname) == NULL) {
-			assert(zone_contents_find_node(zone,
-			                                    next_dname) ==
-			                                    NULL);
-=======
-		if (knot_zone_contents_find_nsec3_node(zone, next_dname) == NULL) {
->>>>>>> 9822a1ad
 			err_handler_handle_error(handler, last_nsec3_node,
 						 ZC_ERR_NSEC3_RDATA_CHAIN, NULL);
 		} else {
