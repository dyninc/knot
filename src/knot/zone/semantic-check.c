--- conflicted
+++ resolved
@@ -360,13 +360,8 @@
 		knot_rrset_rdata_rrsig_signer_name(rrsig, rr_pos);
 
 	/* dnskey is in the apex node */
-<<<<<<< HEAD
-	if (knot_dname_compare(signer_name,
-	                       knot_rrset_owner(dnskey_rrset)) != 0) {
-=======
 	if (knot_dname_cmp(signer_name,
 				 knot_rrset_owner(dnskey_rrset)) != 0) {
->>>>>>> fd350ea1
 		err_handler_handle_error(handler, node,
 		                         ZC_ERR_RRSIG_RDATA_DNSKEY_OWNER,
 		                         info_str);
