--- conflicted
+++ resolved
@@ -199,15 +199,9 @@
 const knot_node_t *knot_zone_contents_apex(
 	const knot_zone_contents_t *contents);
 
-<<<<<<< HEAD
-knot_node_t *knot_zone_contents_get_apex(
-	const knot_zone_contents_t *contents);
-
 const knot_node_t *knot_zone_contents_find_wildcard_child(
                const knot_zone_contents_t *contents, const knot_node_t *parent);
 
-=======
->>>>>>> dff308aa
 /*!
  * \brief Sets parent and previous pointers and node flags. (cheap operation)
  *        For both normal and NSEC3 tree
