/*!
 * \file zone-contents.h
 *
 * \author Lubos Slovak <lubos.slovak@nic.cz>
 *
 * \brief Zone contents structure and API for manipulating it.
 *
 * \addtogroup libknot
 * @{
 */
/*  Copyright (C) 2011 CZ.NIC, z.s.p.o. <knot-dns@labs.nic.cz>

    This program is free software: you can redistribute it and/or modify
    it under the terms of the GNU General Public License as published by
    the Free Software Foundation, either version 3 of the License, or
    (at your option) any later version.

    This program is distributed in the hope that it will be useful,
    but WITHOUT ANY WARRANTY; without even the implied warranty of
    MERCHANTABILITY or FITNESS FOR A PARTICULAR PURPOSE.  See the
    GNU General Public License for more details.

    You should have received a copy of the GNU General Public License
    along with this program.  If not, see <http://www.gnu.org/licenses/>.
 */

#ifndef _KNOT_ZONE_CONTENTS_H_
#define _KNOT_ZONE_CONTENTS_H_

#include "knot/zone/node.h"
#include "libknot/dnssec/nsec3.h"
#include "common/lists.h"

#include "knot/zone/zone-tree.h"

struct zone_t;

enum zone_contents_find_dname_result {
	ZONE_NAME_FOUND = 1,
	ZONE_NAME_NOT_FOUND = 0
};

/*----------------------------------------------------------------------------*/

typedef struct knot_zone_contents_t {
	knot_node_t *apex;       /*!< Apex node of the zone (holding SOA) */

	knot_zone_tree_t *nodes;
	knot_zone_tree_t *nsec3_nodes;

	knot_nsec3_params_t nsec3_params;

	/*!
	 * \todo Unify the use of this field - authoritative nodes vs. all.
	 */
	size_t node_count;

	/*! \brief Various flags
	 *
	 * Two rightmost bits denote zone contents generation.
	 *
	 * Possible values:
	 * - 00 - Original version of the zone. Old nodes should be used.
	 * - 01 - New (updated) zone. New nodes should be used.
	 * - 10 - New (updated) zone, but exactly the stored nodes should be
	 *        used, no matter their generation.
	 *
	 * The third bit denotes whether ANY queries are enabled or disabled:
	 * - 1xx - ANY queries disabled
	 * - 0xx - ANY queries enabled
	 */
	uint8_t flags;
} knot_zone_contents_t;

/*!< \brief Helper linked list list for CNAME loop checking */
typedef struct cname_chain {
	const knot_node_t *node;
	struct cname_chain *next;
} cname_chain_t;

/*!
 * \brief Signature of callback for zone contents apply functions.
 */
typedef int (*knot_zone_contents_apply_cb_t)(knot_node_t *node, void *data);

/*----------------------------------------------------------------------------*/

knot_zone_contents_t *knot_zone_contents_new(const knot_dname_t *apex_name);

int knot_zone_contents_gen_is_old(const knot_zone_contents_t *contents);
int knot_zone_contents_gen_is_new(const knot_zone_contents_t *contents);

void knot_zone_contents_set_gen_old(knot_zone_contents_t *contents);
void knot_zone_contents_set_gen_new(knot_zone_contents_t *contents);

<<<<<<< HEAD
int knot_zone_contents_add_rr(knot_zone_contents_t *z,
                              const knot_rrset_t *rr, knot_node_t **n);
=======
uint16_t knot_zone_contents_class(const knot_zone_contents_t *contents);

/*!
 * \brief Adds a node to the given zone.
 *
 * Checks if the node belongs to the zone, i.e. if its owner is a subdomain of
 * the zone's apex. It thus also forbids adding node with the same name as the
 * zone apex.
 *
 * \warning This function may destroy domain names saved in the node, that
 *          are already present in the zone.
 *
 * \param zone Zone to add the node into.
 * \param node Node to add into the zone.
 *
 * \retval KNOT_EOK
 * \retval KNOT_EINVAL
 * \retval KNOT_EOUTOFZONE
 * \retval KNOT_EHASH
 */
int knot_zone_contents_add_node(knot_zone_contents_t *contents,
                                  knot_node_t *node, int create_parents,
                                  uint8_t flags);

/*!
 * \brief Create new node in the zone contents for given RRSet.
 *
 * \param contents Zone to add the node into.
 * \param rr Given RRSet.
 * \param node Returns created node.
 * \return
 */
int knot_zone_contents_create_node(knot_zone_contents_t *contents,
                                   const knot_rrset_t *rr,
                                   knot_node_t **node);

int knot_zone_contents_add_rr(knot_zone_contents_t *z, knot_rrset_t *rr,
                              knot_node_t **n, bool *ttl_err);

/*!
 * \brief Adds a RRSet to the given zone.
 *
 * Checks if the RRSet belongs to the zone, i.e. if its owner is a subdomain of
 * the zone's apex. The RRSet is inserted only if the node is given, or if
 * a node where the RRSet should belong is found in the zone.
 *
 * \warning The function does not check if the node is already inserted in the
 *          zone, just assumes that it is.
 * \warning This function may destroy domain names saved in the RRSet, that
 *          are already present in the zone.
 *
 * \param zone Zone to add the node into.
 * \param rrset RRSet to add into the zone.
 * \param node Node the RRSet should be inserted into. (Should be a node of the
 *             given zone.) If set to NULL, the function will find proper node
 *             and set it to this parameter.
 *
 * \retval KNOT_EOK
 * \retval KNOT_EINVAL
 * \retval KNOT_EOUTOFZONE
 */
int knot_zone_contents_add_rrset(knot_zone_contents_t *contents,
                                 knot_rrset_t *rrset, knot_node_t **node,
                                 knot_rrset_dupl_handling_t dupl);

/*!
 * \brief Adds a node holding NSEC3 records to the given zone.
 *
 * Checks if the node belongs to the zone, i.e. if its owner is a subdomain of
 * the zone's apex. It does not check if the node really contains any NSEC3
 * records, nor if the name is a hash (as there is actually no way of
 * determining this).
 *
 * \param zone Zone to add the node into.
 * \param node Node to add into the zone.
 *
 * \retval KNOT_EOK
 * \retval KNOT_EINVAL
 * \retval KNOT_EOUTOFZONE
 */
int knot_zone_contents_add_nsec3_node(knot_zone_contents_t *contents,
                                        knot_node_t *node, int create_parents,
                                        uint8_t flags);
>>>>>>> cca75f15

int knot_zone_contents_remove_node(knot_zone_contents_t *contents,
	const knot_dname_t *owner);

int knot_zone_contents_remove_nsec3_node(knot_zone_contents_t *contents,
	const knot_dname_t *owner);

/*!
 * \brief Tries to find a node with the specified name in the zone.
 *
 * \note This function is identical to knot_zone_contents_get_node(), only it returns
 *       constant reference.
 *
 * \param zone Zone where the name should be searched for.
 * \param name Name to find.
 *
 * \return Corresponding node if found, NULL otherwise.
 */
const knot_node_t *knot_zone_contents_find_node(
	const knot_zone_contents_t *contents, const knot_dname_t *name);

/*!
 * \brief Tries to find domain name in the given zone using AVL tree.
 *
 * \param[in] zone Zone to search for the name.
 * \param[in] name Domain name to search for.
 * \param[out] node The found node (if it was found, otherwise it may contain
 *                  arbitrary node).
 * \param[out] closest_encloser Closest encloser of the given name in the zone.
 * \param[out] previous Previous domain name in canonical order.
 *
 * \retval ZONE_NAME_FOUND if node with owner \a name was found.
 * \retval ZONE_NAME_NOT_FOUND if it was not found.
 * \retval KNOT_EINVAL
 * \retval KNOT_EOUTOFZONE
 */
int knot_zone_contents_find_dname(const knot_zone_contents_t *contents,
                           const knot_dname_t *name,
                           const knot_node_t **node,
                           const knot_node_t **closest_encloser,
                           const knot_node_t **previous);

/*!
 * \brief Finds previous name in canonical order to the given name in the zone.
 *
 * \param zone Zone to search for the name.
 * \param name Domain name to find the previous domain name of.
 *
 * \return Previous node in canonical order, or NULL if some parameter is wrong.
 */
const knot_node_t *knot_zone_contents_find_previous(
	const knot_zone_contents_t *contents, const knot_dname_t *name);

/*!
 * \brief Tries to find a node with the specified name among the NSEC3 nodes
 *        of the zone.
 *
 * \note This function is identical to knot_zone_contents_get_nsec3_node(), only it
 *       returns constant reference.
 *
 * \param zone Zone where the name should be searched for.
 * \param name Name to find.
 *
 * \return Corresponding node if found, NULL otherwise.
 */
const knot_node_t *knot_zone_contents_find_nsec3_node(
	const knot_zone_contents_t *contents, const knot_dname_t *name);

/*!
 * \brief Finds NSEC3 node and previous NSEC3 node in canonical order,
 *        corresponding to the given domain name.
 *
 * This functions creates a NSEC3 hash of \a name and tries to find NSEC3 node
 * with the hashed domain name as owner.
 *
 * \param[in] zone Zone to search in.
 * \param[in] name Domain name to get the corresponding NSEC3 nodes for.
 * \param[out] nsec3_node NSEC3 node corresponding to \a name (if found,
 *                        otherwise this may be an arbitrary NSEC3 node).
 * \param[out] nsec3_previous The NSEC3 node immediately preceding hashed domain
 *                            name corresponding to \a name in canonical order.
 *
 * \retval ZONE_NAME_FOUND if the corresponding NSEC3 node was found.
 * \retval ZONE_NAME_NOT_FOUND if it was not found.
 * \retval KNOT_EINVAL
 * \retval KNOT_ENSEC3PAR
 * \retval KNOT_ECRYPTO
 * \retval KNOT_ERROR
 */
int knot_zone_contents_find_nsec3_for_name(
                                    const knot_zone_contents_t *contents,
                                    const knot_dname_t *name,
                                    const knot_node_t **nsec3_node,
                                    const knot_node_t **nsec3_previous);
/*!
 * \brief Returns the apex node of the zone.
 *
 * \param zone Zone to get the apex of.
 *
 * \return Zone apex node.
 */
const knot_node_t *knot_zone_contents_apex(
	const knot_zone_contents_t *contents);

/*!
 * \brief Sets parent and previous pointers and node flags. (cheap operation)
 *        For both normal and NSEC3 tree
 */
int knot_zone_contents_adjust_pointers(knot_zone_contents_t *contents);

/*!
 * \brief Sets NSEC3 nodes for normal nodes. (costly operation, calculates hash)
 */
int knot_zone_contents_adjust_nsec3_pointers(knot_zone_contents_t *);

/*!
 * \brief Sets parent and previous pointers, sets node flags and NSEC3 links.
 *        This has to be called before the zone can be served.
 *
 * \param first_nsec3_node First node in NSEC3 tree - needed in sem. checks.
 *        Will not be saved if set to NULL.
 * \param last_nsec3_node Last node in NSEC3 tree - needed in sem. checks.
 *        Will not be saved if set to NULL.
 * \param zone Zone to adjust domain names in.
 */
int knot_zone_contents_adjust_full(knot_zone_contents_t *contents,
                                   knot_node_t **first_nsec3_node,
                                   knot_node_t **last_nsec3_node);

/*!
 * \brief Parses the NSEC3PARAM record stored in the zone.
 *
 * This function properly fills in the nsec3_params field of the zone structure
 * according to data stored in the NSEC3PARAM record. This is necessary to do
 * before any NSEC3 operations on the zone are requested, otherwise they will
 * fail (error KNOT_ENSEC3PAR).
 *
 * \note If there is no NSEC3PARAM record in the zone, this function clears
 *       the nsec3_params field of the zone structure (fills it with zeros).
 *
 * \param zone Zone to get the NSEC3PARAM record from.
 */
int knot_zone_contents_load_nsec3param(knot_zone_contents_t *contents);

/*!
 * \brief Returns the parsed NSEC3PARAM record of the zone.
 *
 * \note You must parse the NSEC3PARAM record prior to calling this function
 *       (knot_zone_contents_load_nsec3param()).
 *
 * \param zone Zone to get the NSEC3PARAM record from.
 *
 * \return Parsed NSEC3PARAM from the zone or NULL if the zone does not use
 *         NSEC3 or the record was not parsed before.
 *
 * \see knot_zone_contents_load_nsec3param()
 */
const knot_nsec3_params_t *knot_zone_contents_nsec3params(
	const knot_zone_contents_t *contents);

/*!
 * \brief Applies the given function to each regular node in the zone.
 *
 * This function uses in-order depth-first forward traversal, i.e. the function
 * is first recursively applied to left subtree, then to the root and then to
 * the right subtree.
 *
 * \note This implies that the zone is stored in a binary tree. Is there a way
 *       to make this traversal independent on the underlying structure?
 *
 * \param zone Nodes of this zone will be used as parameters for the function.
 * \param function Function to be applied to each node of the zone.
 * \param data Arbitrary data to be passed to the function.
 */
int knot_zone_contents_tree_apply_inorder(knot_zone_contents_t *zone,
                                        knot_zone_contents_apply_cb_t function,
                                        void *data);

/*!
 * \brief Applies the given function to each NSEC3 node in the zone.
 *
 * This function uses in-order depth-first forward traversal, i.e. the function
 * is first recursively applied to left subtree, then to the root and then to
 * the right subtree.
 *
 * \note This implies that the zone is stored in a binary tree. Is there a way
 *       to make this traversal independent on the underlying structure?
 *
 * \param zone NSEC3 nodes of this zone will be used as parameters for the
 *             function.
 * \param function Function to be applied to each node of the zone.
 * \param data Arbitrary data to be passed to the function.
 */
int knot_zone_contents_nsec3_apply_inorder(knot_zone_contents_t *zone,
                                        knot_zone_contents_apply_cb_t function,
                                        void *data);

/*!
 * \brief Creates a shallow copy of the zone (no stored data are copied).
 *
 * This function creates a new zone structure in \a to, creates new trees for
 * regular nodes and for NSEC3 nodes, creates new hash table and a new domain
 * table. It also fills these structures with the exact same data as the
 * original zone is - no copying of stored data is done, just pointers are
 * copied.
 *
 * \param from Original zone.
 * \param to Copy of the zone.
 *
 * \retval KNOT_EOK
 * \retval KNOT_EINVAL
 * \retval KNOT_ENOMEM
 */
int knot_zone_contents_shallow_copy(const knot_zone_contents_t *from,
                                    knot_zone_contents_t **to);

void knot_zone_contents_free(knot_zone_contents_t **contents);

void knot_zone_contents_deep_free(knot_zone_contents_t **contents);

/*!
 * \brief Fetch zone serial.
 *
 * \param zone Zone.
 *
 * \return serial or 0
 */
uint32_t knot_zone_serial(const knot_zone_contents_t *zone);

/*!
 * \brief Return true if zone is signed.
 */
bool knot_zone_contents_is_signed(const knot_zone_contents_t *zone);

knot_node_t *zone_contents_get_node_for_rr(knot_zone_contents_t *zone,
                                           const knot_rrset_t *rrset);

knot_node_t *zone_contents_find_node_for_rr(knot_zone_contents_t *zone,
                                            const knot_rrset_t *rrset);

#endif

/*! @} */<|MERGE_RESOLUTION|>--- conflicted
+++ resolved
@@ -93,94 +93,8 @@
 void knot_zone_contents_set_gen_old(knot_zone_contents_t *contents);
 void knot_zone_contents_set_gen_new(knot_zone_contents_t *contents);
 
-<<<<<<< HEAD
 int knot_zone_contents_add_rr(knot_zone_contents_t *z,
-                              const knot_rrset_t *rr, knot_node_t **n);
-=======
-uint16_t knot_zone_contents_class(const knot_zone_contents_t *contents);
-
-/*!
- * \brief Adds a node to the given zone.
- *
- * Checks if the node belongs to the zone, i.e. if its owner is a subdomain of
- * the zone's apex. It thus also forbids adding node with the same name as the
- * zone apex.
- *
- * \warning This function may destroy domain names saved in the node, that
- *          are already present in the zone.
- *
- * \param zone Zone to add the node into.
- * \param node Node to add into the zone.
- *
- * \retval KNOT_EOK
- * \retval KNOT_EINVAL
- * \retval KNOT_EOUTOFZONE
- * \retval KNOT_EHASH
- */
-int knot_zone_contents_add_node(knot_zone_contents_t *contents,
-                                  knot_node_t *node, int create_parents,
-                                  uint8_t flags);
-
-/*!
- * \brief Create new node in the zone contents for given RRSet.
- *
- * \param contents Zone to add the node into.
- * \param rr Given RRSet.
- * \param node Returns created node.
- * \return
- */
-int knot_zone_contents_create_node(knot_zone_contents_t *contents,
-                                   const knot_rrset_t *rr,
-                                   knot_node_t **node);
-
-int knot_zone_contents_add_rr(knot_zone_contents_t *z, knot_rrset_t *rr,
-                              knot_node_t **n, bool *ttl_err);
-
-/*!
- * \brief Adds a RRSet to the given zone.
- *
- * Checks if the RRSet belongs to the zone, i.e. if its owner is a subdomain of
- * the zone's apex. The RRSet is inserted only if the node is given, or if
- * a node where the RRSet should belong is found in the zone.
- *
- * \warning The function does not check if the node is already inserted in the
- *          zone, just assumes that it is.
- * \warning This function may destroy domain names saved in the RRSet, that
- *          are already present in the zone.
- *
- * \param zone Zone to add the node into.
- * \param rrset RRSet to add into the zone.
- * \param node Node the RRSet should be inserted into. (Should be a node of the
- *             given zone.) If set to NULL, the function will find proper node
- *             and set it to this parameter.
- *
- * \retval KNOT_EOK
- * \retval KNOT_EINVAL
- * \retval KNOT_EOUTOFZONE
- */
-int knot_zone_contents_add_rrset(knot_zone_contents_t *contents,
-                                 knot_rrset_t *rrset, knot_node_t **node,
-                                 knot_rrset_dupl_handling_t dupl);
-
-/*!
- * \brief Adds a node holding NSEC3 records to the given zone.
- *
- * Checks if the node belongs to the zone, i.e. if its owner is a subdomain of
- * the zone's apex. It does not check if the node really contains any NSEC3
- * records, nor if the name is a hash (as there is actually no way of
- * determining this).
- *
- * \param zone Zone to add the node into.
- * \param node Node to add into the zone.
- *
- * \retval KNOT_EOK
- * \retval KNOT_EINVAL
- * \retval KNOT_EOUTOFZONE
- */
-int knot_zone_contents_add_nsec3_node(knot_zone_contents_t *contents,
-                                        knot_node_t *node, int create_parents,
-                                        uint8_t flags);
->>>>>>> cca75f15
+                              const knot_rrset_t *rr, knot_node_t **n, bool *ttl_err);
 
 int knot_zone_contents_remove_node(knot_zone_contents_t *contents,
 	const knot_dname_t *owner);
