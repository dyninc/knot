/*  Copyright (C) 2014 CZ.NIC, z.s.p.o. <knot-dns@labs.nic.cz>

    This program is free software: you can redistribute it and/or modify
    it under the terms of the GNU General Public License as published by
    the Free Software Foundation, either version 3 of the License, or
    (at your option) any later version.

    This program is distributed in the hope that it will be useful,
    but WITHOUT ANY WARRANTY; without even the implied warranty of
    MERCHANTABILITY or FITNESS FOR A PARTICULAR PURPOSE.  See the
    GNU General Public License for more details.

    You should have received a copy of the GNU General Public License
    along with this program.  If not, see <http://www.gnu.org/licenses/>.
*/

#include "common/log.h"
#include "knot/server/journal.h"
#include "knot/zone/zone-diff.h"
#include "knot/zone/zone-load.h"
#include "knot/zone/contents.h"
#include "knot/zone/zonefile.h"
#include "knot/dnssec/zone-events.h"
#include "knot/updates/apply.h"
#include "libknot/rdata.h"

zone_contents_t *zone_load_contents(conf_zone_t *zone_config)
{
	assert(zone_config);

	zloader_t zl;
	int ret = zonefile_open(&zl, zone_config->file, zone_config->name,
	                        zone_config->enable_checks);
	if (ret != KNOT_EOK) {
		return NULL;
	}

	/* Set the zone type (master/slave). If zone has no master set, we
	 * are the primary master for this zone (i.e. zone type = master).
	 */
	zl.creator->master = !zone_load_can_bootstrap(zone_config);

	zone_contents_t *zone_contents = zonefile_load(&zl);
	zonefile_close(&zl);
	if (zone_contents == NULL) {
		return NULL;
	}

	return zone_contents;
}

/*! \brief Check zone configuration constraints. */
int zone_load_check(zone_contents_t *contents, conf_zone_t *zone_config)
{
	/* Bootstrapped zone, no checks apply. */
	if (contents == NULL) {
		return KNOT_EOK;
	}

	const knot_dname_t *zone_name = contents->apex->owner;

	/* Check minimum EDNS0 payload if signed. (RFC4035/sec. 3) */
	if (zone_contents_is_signed(contents)) {
		if (conf()->max_udp_payload < KNOT_EDNS_MIN_DNSSEC_PAYLOAD) {
			log_zone_warning(zone_name, "EDNS payload size is "
					 "lower than %u bytes for DNSSEC zone",
					 KNOT_EDNS_MIN_DNSSEC_PAYLOAD);
			conf()->max_udp_payload = KNOT_EDNS_MIN_DNSSEC_PAYLOAD;
		}
	}

	/* Check NSEC3PARAM state if present. */
	int result = zone_contents_load_nsec3param(contents);
	if (result != KNOT_EOK) {
		log_zone_error(zone_name, "NSEC3 signed zone has invalid or no "
			       "NSEC3PARAM record\n");
		return result;
	}

	return KNOT_EOK;
}

/*!
 * \brief Apply changesets to zone from journal.
 */
int zone_load_journal(zone_t *zone, zone_contents_t *contents)
{
	/* Check if journal is used and zone is not empty. */
	if (!journal_exists(zone->conf->ixfr_db) ||
	    zone_contents_is_empty(contents)) {
		return KNOT_EOK;
	}

	/* Fetch SOA serial. */
	uint32_t serial = zone_contents_serial(contents);

	/*! \todo Check what should be the upper bound. */
	list_t chgs;
	init_list(&chgs);
	int ret = journal_load_changesets(zone, &chgs, serial, serial - 1);
	if ((ret != KNOT_EOK && ret != KNOT_ERANGE) || EMPTY_LIST(chgs)) {
		changesets_free(&chgs);
		/* Absence of records is not an error. */
		if (ret == KNOT_ENOENT) {
			return KNOT_EOK;
		} else {
			return ret;
		}
	}

	/* Apply changesets. */
<<<<<<< HEAD
	ret = apply_changesets_directly(contents, &chgs);
	log_zone_info("Zone '%s' serial %u -> %u: %s\n",
	              zone->conf->name,
=======
	ret = apply_changesets_directly(contents,  chsets);
	log_zone_info(contents->apex->owner, "serial %u -> %u: %s\n",
>>>>>>> 0d732f1e
	              serial, zone_contents_serial(contents),
	              knot_strerror(ret));

	updates_cleanup(&chgs);
	changesets_free(&chgs);
	return ret;
}

int zone_load_post(zone_contents_t *contents, zone_t *zone, uint32_t *dnssec_refresh)
{
	if (zone == NULL) {
		return KNOT_EINVAL;
	}

	int ret = KNOT_EOK;
	const conf_zone_t *conf = zone->conf;
	changeset_t change;
	ret = changeset_init(&change, zone->name);
	if (ret != KNOT_EOK) {
		return ret;
	}

	/* Sign zone using DNSSEC (if configured). */
	if (conf->dnssec_enable) {
		assert(conf->build_diffs);
		ret = knot_dnssec_zone_sign(contents, conf, &change, KNOT_SOA_SERIAL_UPDATE,
		                            dnssec_refresh);
		if (ret != KNOT_EOK) {
			changeset_clear(&change);
			return ret;
		}

		/* Apply DNSSEC changes. */
		if (!changeset_empty(&change)) {
			ret = apply_changeset_directly(contents, &change);
			update_cleanup(&change);
			if (ret != KNOT_EOK) {
				changeset_clear(&change);
				return ret;
			}
		} else {
			changeset_clear(&change);
		}
	}

	/* Calculate IXFR from differences (if configured). */
	const bool contents_changed = zone->contents && (contents != zone->contents);
	if (contents_changed && conf->build_diffs) {
		/* Replace changes from zone signing, the resulting diff will cover
		 * those changes as well. */
		changeset_clear(&change);
		ret = changeset_init(&change, zone->name);
		if (ret != KNOT_EOK) {
			return ret;
		}
		ret = zone_contents_create_diff(zone->contents, contents, &change);
		if (ret == KNOT_ENODIFF) {
<<<<<<< HEAD
			log_zone_warning("Zone %s: Zone file changed, "
			                 "but serial didn't - won't "
			                 "create journal entry.\n",
			                 conf->name);
			ret = KNOT_EOK;
		} else if (ret == KNOT_ERANGE) {
			log_zone_warning("Zone %s: Zone file changed, "
			                 "but serial is lower than before - "
			                 "IXFR history will be lost.\n",
			                 conf->name);
			ret = KNOT_EOK;
=======
			log_zone_warning(zone->name, "zone file changed, "
			                 "but serial didn't, won't "
			                 "create journal entry\n");
			changesets_free(&diff_change, NULL);
		} else if (ret == KNOT_ERANGE) {
			log_zone_warning(zone->name, "zone file changed, "
			                 "but serial is lower than before, "
			                 "IXFR history will be lost\n");
			changesets_free(&diff_change, NULL);
>>>>>>> 0d732f1e
		} else if (ret != KNOT_EOK) {
			log_zone_error(zone->name, "failed to calculate "
			               "differences from the zone "
			               "file update: %s\n",
<<<<<<< HEAD
			               conf->name, knot_strerror(ret));
=======
			               knot_strerror(ret));
			changesets_free(&diff_change, NULL);
>>>>>>> 0d732f1e
			return ret;
		}
	}

	/* Write changes (DNSSEC, diff, or both) to journal if all went well. */
	if (!changeset_empty(&change)) {
		ret = zone_change_store(zone, &change);
	}

	changeset_clear(&change);
	return ret;
}

bool zone_load_can_bootstrap(const conf_zone_t *zone_config)
{
	return zone_config && !EMPTY_LIST(zone_config->acl.xfr_in);
}
<|MERGE_RESOLUTION|>--- conflicted
+++ resolved
@@ -109,14 +109,8 @@
 	}
 
 	/* Apply changesets. */
-<<<<<<< HEAD
 	ret = apply_changesets_directly(contents, &chgs);
-	log_zone_info("Zone '%s' serial %u -> %u: %s\n",
-	              zone->conf->name,
-=======
-	ret = apply_changesets_directly(contents,  chsets);
-	log_zone_info(contents->apex->owner, "serial %u -> %u: %s\n",
->>>>>>> 0d732f1e
+	log_zone_info(zone->name, "serial %u -> %u: %s\n",
 	              serial, zone_contents_serial(contents),
 	              knot_strerror(ret));
 
@@ -174,39 +168,20 @@
 		}
 		ret = zone_contents_create_diff(zone->contents, contents, &change);
 		if (ret == KNOT_ENODIFF) {
-<<<<<<< HEAD
-			log_zone_warning("Zone %s: Zone file changed, "
-			                 "but serial didn't - won't "
-			                 "create journal entry.\n",
-			                 conf->name);
-			ret = KNOT_EOK;
-		} else if (ret == KNOT_ERANGE) {
-			log_zone_warning("Zone %s: Zone file changed, "
-			                 "but serial is lower than before - "
-			                 "IXFR history will be lost.\n",
-			                 conf->name);
-			ret = KNOT_EOK;
-=======
 			log_zone_warning(zone->name, "zone file changed, "
 			                 "but serial didn't, won't "
 			                 "create journal entry\n");
-			changesets_free(&diff_change, NULL);
+			ret = KNOT_EOK;
 		} else if (ret == KNOT_ERANGE) {
 			log_zone_warning(zone->name, "zone file changed, "
 			                 "but serial is lower than before, "
 			                 "IXFR history will be lost\n");
-			changesets_free(&diff_change, NULL);
->>>>>>> 0d732f1e
+			ret = KNOT_EOK;
 		} else if (ret != KNOT_EOK) {
 			log_zone_error(zone->name, "failed to calculate "
 			               "differences from the zone "
 			               "file update: %s\n",
-<<<<<<< HEAD
-			               conf->name, knot_strerror(ret));
-=======
 			               knot_strerror(ret));
-			changesets_free(&diff_change, NULL);
->>>>>>> 0d732f1e
 			return ret;
 		}
 	}
