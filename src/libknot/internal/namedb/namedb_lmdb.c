/*  Copyright (C) 2014 CZ.NIC, z.s.p.o. <knot-dns@labs.nic.cz>

    This program is free software: you can redistribute it and/or modify
    it under the terms of the GNU General Public License as published by
    the Free Software Foundation, either version 3 of the License, or
    (at your option) any later version.

    This program is distributed in the hope that it will be useful,
    but WITHOUT ANY WARRANTY; without even the implied warranty of
    MERCHANTABILITY or FITNESS FOR A PARTICULAR PURPOSE.  See the
    GNU General Public License for more details.

    You should have received a copy of the GNU General Public License
    along with this program.  If not, see <http://www.gnu.org/licenses/>.
*/

#include <assert.h>
#include <stdbool.h>
#include <stdlib.h>
#include <string.h>
#include <sys/stat.h>
#include <unistd.h>

#include "libknot/internal/namedb/namedb_lmdb.h"
#include "libknot/errcode.h"

#ifdef HAVE_LMDB

#include <lmdb.h>

/* Defines */
#define LMDB_DIR_MODE   0770
#define LMDB_FILE_MODE  0660

struct lmdb_env
{
	bool shared;
	MDB_dbi dbi;
	MDB_env *env;
	mm_ctx_t *pool;
};

/*!
 * \brief Convert error code returned by LMDB to Knot DNS error code.
 *
 * LMDB defines own error codes but uses additional ones from libc:
 * - LMDB error codes do not conflict with Knot DNS ones.
 * - Standard errors are converted to negative value to match Knot DNS mapping.
 */
static int lmdb_error_to_knot(int error)
{
	return -abs(error);
}

<<<<<<< HEAD
static int create_env_dir(const char *path)
{
	int r = mkdir(path, LMDB_DIR_MODE);
	if (r == -1 && errno != EEXIST) {
		return lmdb_error_to_knot(errno);
=======
	if (error == MDB_MAP_FULL || error == MDB_TXN_FULL || error == ENOSPC) {
		return KNOT_ESPACE;
	}

	if (MDB_KEYEXIST <= error && error <= MDB_LAST_ERRCODE) {
		return KNOT_DATABASE_ERROR;
>>>>>>> a636c6de
	}

	return KNOT_EOK;
}

/*! \brief Set the environment map size.
 * \note This also sets the maximum database size, see \fn mdb_env_set_mapsize
 */
static int set_mapsize(MDB_env *env, size_t map_size)
{
	long page_size = sysconf(_SC_PAGESIZE);
	if (page_size <= 0) {
		return KNOT_ERROR;
	}

	/* Round to page size. */
	map_size = (map_size / page_size) * page_size;
	int ret = mdb_env_set_mapsize(env, map_size);
	if (ret != MDB_SUCCESS) {
		return lmdb_error_to_knot(ret);
	}
	
	return KNOT_EOK;
}

/*! \brief Close the database. */
static void dbase_close(struct lmdb_env *env)
{
	mdb_dbi_close(env->env, env->dbi);
	if (!env->shared) {
		mdb_env_close(env->env);
	}
}

/*! \brief Open database environment. */
static int dbase_open_env(struct lmdb_env *env, struct namedb_lmdb_opts *opts)
{
	MDB_env *mdb_env = NULL;
	int ret = mdb_env_create(&mdb_env);
	if (ret != MDB_SUCCESS) {
		return lmdb_error_to_knot(ret);
	}

	ret = create_env_dir(opts->path);
	if (ret != KNOT_EOK) {
		mdb_env_close(mdb_env);
		return ret;
	}
	
	ret = set_mapsize(mdb_env, opts->mapsize);
	if (ret != KNOT_EOK) {
		mdb_env_close(mdb_env);
		return ret;
	}
	
	ret = mdb_env_set_maxdbs(mdb_env, opts->maxdbs);
	if (ret != MDB_SUCCESS) {
		mdb_env_close(mdb_env);
		return lmdb_error_to_knot(ret);
	}

	ret = mdb_env_open(mdb_env, opts->path, opts->flags.env, LMDB_FILE_MODE);
	if (ret != MDB_SUCCESS) {
		mdb_env_close(mdb_env);
		return lmdb_error_to_knot(ret);
	}
	
	/* Keep the environment pointer. */
	env->env = mdb_env;
	
	return KNOT_EOK;
}

static int dbase_open(struct lmdb_env *env, struct namedb_lmdb_opts *opts)
{
	/* Open the database. */
	MDB_txn *txn = NULL;
	int ret = mdb_txn_begin(env->env, NULL, 0, &txn);
	if (ret != MDB_SUCCESS) {
		mdb_env_close(env->env);
		return lmdb_error_to_knot(ret);
	}

	ret = mdb_dbi_open(txn, opts->dbname, opts->flags.db, &env->dbi);
	if (ret != MDB_SUCCESS) {
		mdb_txn_abort(txn);
		mdb_env_close(env->env);
		return lmdb_error_to_knot(ret);
	}

	ret = mdb_txn_commit(txn);
	if (ret != MDB_SUCCESS) {
		mdb_env_close(env->env);
		return lmdb_error_to_knot(ret);
	}

	return KNOT_EOK;
}

static int init(namedb_t **db_ptr, mm_ctx_t *mm, void *arg)
{
	if (db_ptr == NULL || arg == NULL) {
		return KNOT_EINVAL;
	}

	struct lmdb_env *env = mm_alloc(mm, sizeof(struct lmdb_env));
	if (env == NULL) {
		return KNOT_ENOMEM;
	}
	
	memset(env, 0, sizeof(struct lmdb_env));
	env->pool = mm;

	/* Open new environment. */
	struct lmdb_env *old_env = *db_ptr;
	if (old_env == NULL) {
		int ret = dbase_open_env(env, (struct namedb_lmdb_opts *)arg);
		if (ret != KNOT_EOK) {
			mm_free(mm, env);
			return ret;
		}
	} else {
		/* Shared environment, this instance just owns the DBI. */
		env->env = old_env->env;
		env->shared = true;
	}

	/* Open the database. */
	int ret = dbase_open(env, (struct namedb_lmdb_opts *)arg);
	if (ret != KNOT_EOK) {
		mm_free(mm, env);
		return ret;
	}

	/* Store the new environment. */
	*db_ptr = env;

	return KNOT_EOK;
}

static void deinit(namedb_t *db)
{
	if (db) {
		struct lmdb_env *env = db;

		dbase_close(env);
		mm_free(env->pool, env);
	}
}

static int txn_begin(namedb_t *db, namedb_txn_t *txn, unsigned flags)
{
	txn->db = db;
	txn->txn = NULL;

	unsigned txn_flags = 0;
	if (flags & NAMEDB_RDONLY) {
		txn_flags |= MDB_RDONLY;
	}

	struct lmdb_env *env = db;
	int ret = mdb_txn_begin(env->env, NULL, txn_flags, (MDB_txn **)&txn->txn);
	if (ret != MDB_SUCCESS) {
		return lmdb_error_to_knot(ret);
	}

	return KNOT_EOK;
}

static int txn_commit(namedb_txn_t *txn)
{
	int ret = mdb_txn_commit((MDB_txn *)txn->txn);
	if (ret != MDB_SUCCESS) {
		return lmdb_error_to_knot(ret);
	}

	return KNOT_EOK;
}

static void txn_abort(namedb_txn_t *txn)
{
	mdb_txn_abort((MDB_txn *)txn->txn);
}

static int count(namedb_txn_t *txn)
{
	struct lmdb_env *env = txn->db;

	MDB_stat stat;
	int ret = mdb_stat(txn->txn, env->dbi, &stat);
	if (ret != MDB_SUCCESS) {
		return lmdb_error_to_knot(ret);
	}

	return stat.ms_entries;
}

static int clear(namedb_txn_t *txn)
{
	struct lmdb_env *env = txn->db;

	int ret = mdb_drop(txn->txn, env->dbi, 0);
	if (ret != MDB_SUCCESS) {
		return lmdb_error_to_knot(ret);
	}

	return KNOT_EOK;
}

static namedb_iter_t *iter_set(namedb_iter_t *iter, namedb_val_t *key, unsigned flags)
{
	MDB_cursor *cursor = iter;

	MDB_cursor_op op = MDB_SET;
	switch(flags) {
	case NAMEDB_NOOP:  return cursor;
	case NAMEDB_FIRST: op = MDB_FIRST; break;
	case NAMEDB_LAST:  op = MDB_LAST;  break;
	case NAMEDB_NEXT:  op = MDB_NEXT; break;
	case NAMEDB_PREV:  op = MDB_PREV; break;
	case NAMEDB_LEQ:
	case NAMEDB_GEQ:   op = MDB_SET_RANGE; break;
	default: break;
	}

	MDB_val db_key = { 0, NULL };
	if (key) {
		db_key.mv_data = key->data;
		db_key.mv_size = key->len;
	}

	int ret = mdb_cursor_get(cursor, key ? &db_key : NULL, NULL, op);

	/* LEQ is not supported in LMDB, workaround using GEQ. */
	if (flags == NAMEDB_LEQ && key) {
		/* Searched key is after the last key. */
		if (ret != MDB_SUCCESS) {
			return iter_set(iter, NULL, NAMEDB_LAST);
		}
		/* If the searched key != matched, get previous. */
		if ((key->len != db_key.mv_size) || (memcmp(key->data, db_key.mv_data, key->len) != 0)) {
			return iter_set(iter, NULL, NAMEDB_PREV);
		}
	}

	if (ret != MDB_SUCCESS) {
		mdb_cursor_close(cursor);
		return NULL;
	}

	return cursor;
}

static namedb_iter_t *iter_begin(namedb_txn_t *txn, unsigned flags)
{
	struct lmdb_env *env = txn->db;
	MDB_cursor *cursor = NULL;

	int ret = mdb_cursor_open(txn->txn, env->dbi, &cursor);
	if (ret != MDB_SUCCESS) {
		return NULL;
	}

	/* Clear sorted flag, as it's always sorted. */
	flags &= ~NAMEDB_SORTED;

	return iter_set(cursor, NULL, (flags == 0) ? NAMEDB_FIRST : flags);
}

static namedb_iter_t *iter_next(namedb_iter_t *iter)
{
	return iter_set(iter, NULL, NAMEDB_NEXT);
}

static int iter_key(namedb_iter_t *iter, namedb_val_t *key)
{
	MDB_cursor *cursor = iter;

	MDB_val mdb_key, mdb_val;
	int ret = mdb_cursor_get(cursor, &mdb_key, &mdb_val, MDB_GET_CURRENT);
	if (ret != MDB_SUCCESS) {
		return lmdb_error_to_knot(ret);
	}

	key->data = mdb_key.mv_data;
	key->len  = mdb_key.mv_size;
	return KNOT_EOK;
}

static int iter_val(namedb_iter_t *iter, namedb_val_t *val)
{
	MDB_cursor *cursor = iter;

	MDB_val mdb_key, mdb_val;
	int ret = mdb_cursor_get(cursor, &mdb_key, &mdb_val, MDB_GET_CURRENT);
	if (ret != MDB_SUCCESS) {
		return lmdb_error_to_knot(ret);
	}

	val->data = mdb_val.mv_data;
	val->len  = mdb_val.mv_size;
	return KNOT_EOK;
}

static void iter_finish(namedb_iter_t *iter)
{
	if (iter == NULL) {
		return;
	}

	MDB_cursor *cursor = iter;
	mdb_cursor_close(cursor);
}

static int find(namedb_txn_t *txn, namedb_val_t *key, namedb_val_t *val, unsigned flags)
{
	namedb_iter_t *iter = iter_begin(txn, NAMEDB_NOOP);
	if (iter == NULL) {
		return KNOT_ERROR;
	}

	int ret = KNOT_EOK;
	if (iter_set(iter, key, flags) == NULL) {
		return KNOT_ENOENT;
	} else {
		ret = iter_val(iter, val);
	}

	iter_finish(iter);
	return ret;
}

static int insert(namedb_txn_t *txn, namedb_val_t *key, namedb_val_t *val, unsigned flags)
{
	struct lmdb_env *env = txn->db;

	MDB_val db_key = { key->len, key->data };
	MDB_val data = { val->len, val->data };

	/* Reserve if only size is declared. */
	unsigned mdb_flags = 0;
	if (val->len > 0 && val->data == NULL) {
		mdb_flags |= MDB_RESERVE;
	}

	int ret = mdb_put(txn->txn, env->dbi, &db_key, &data, mdb_flags);
	if (ret != MDB_SUCCESS) {
		return lmdb_error_to_knot(ret);
	}

	/* Update the result. */
	val->data = data.mv_data;
	val->len = data.mv_size;

	return KNOT_EOK;
}

static int del(namedb_txn_t *txn, namedb_val_t *key)
{
	struct lmdb_env *env = txn->db;
	MDB_val db_key = { key->len, key->data };
	MDB_val data = { 0, NULL };

	int ret = mdb_del(txn->txn, env->dbi, &db_key, &data);
	if (ret != MDB_SUCCESS) {
		return lmdb_error_to_knot(ret);
	}

	return KNOT_EOK;
}


const namedb_api_t *namedb_lmdb_api(void)
{
	static const namedb_api_t api = {
		"lmdb",
		init, deinit,
		txn_begin, txn_commit, txn_abort,
		count, clear, find, insert, del,
		iter_begin, iter_set, iter_next, iter_key, iter_val, iter_finish
	};

	return &api;
}

#else

const namedb_api_t *namedb_lmdb_api(void)
{
	return NULL;
}

#endif<|MERGE_RESOLUTION|>--- conflicted
+++ resolved
@@ -52,20 +52,11 @@
 	return -abs(error);
 }
 
-<<<<<<< HEAD
 static int create_env_dir(const char *path)
 {
 	int r = mkdir(path, LMDB_DIR_MODE);
 	if (r == -1 && errno != EEXIST) {
 		return lmdb_error_to_knot(errno);
-=======
-	if (error == MDB_MAP_FULL || error == MDB_TXN_FULL || error == ENOSPC) {
-		return KNOT_ESPACE;
-	}
-
-	if (MDB_KEYEXIST <= error && error <= MDB_LAST_ERRCODE) {
-		return KNOT_DATABASE_ERROR;
->>>>>>> a636c6de
 	}
 
 	return KNOT_EOK;
