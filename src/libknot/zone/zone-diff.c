/*  Copyright (C) 2011 CZ.NIC, z.s.p.o. <knot-dns@labs.nic.cz>

    This program is free software: you can redistribute it and/or modify
    it under the terms of the GNU General Public License as published by
    the Free Software Foundation, either version 3 of the License, or
    (at your option) any later version.

    This program is distributed in the hope that it will be useful,
    but WITHOUT ANY WARRANTY; without even the implied warranty of
    MERCHANTABILITY or FITNESS FOR A PARTICULAR PURPOSE.  See the
    GNU General Public License for more details.

    You should have received a copy of the GNU General Public License
    along with this program.  If not, see <http://www.gnu.org/licenses/>.
 */

#include <assert.h>
#include <config.h>

#include "libknot/util/debug.h"
#include "libknot/rdata.h"
#include "zone-diff.h"
#include "libknot/nameserver/name-server.h"

struct zone_diff_param {
	const knot_zone_contents_t *contents;
	char nsec3;
	knot_changeset_t *changeset;
	int ret;
};

// forward declaration
static int knot_zone_diff_rdata(const knot_rrset_t *rrset1,
                                const knot_rrset_t *rrset2,
                                knot_changeset_t *changeset);

static int knot_zone_diff_load_soas(const knot_zone_contents_t *zone1,
                                    const knot_zone_contents_t *zone2,
                                    knot_changeset_t *changeset)
{
	if (zone1 == NULL || zone2 == NULL || changeset == NULL) {
		return KNOT_EINVAL;
	}

	const knot_node_t *apex1 = knot_zone_contents_apex(zone1);
	const knot_node_t *apex2 = knot_zone_contents_apex(zone2);
	if (apex1 == NULL || apex2 == NULL) {
		dbg_zonediff("zone_diff: "
		             "both zones must have apex nodes.\n");
		return KNOT_EINVAL;
	}

	knot_rrset_t *soa_rrset1 = knot_node_get_rrset(apex1, KNOT_RRTYPE_SOA);
	knot_rrset_t *soa_rrset2 = knot_node_get_rrset(apex2, KNOT_RRTYPE_SOA);
	if (soa_rrset1 == NULL || soa_rrset2 == NULL) {
		dbg_zonediff("zone_diff: "
		             "both zones must have apex nodes.\n");
		return KNOT_EINVAL;
	}

	if (knot_rrset_rdata(soa_rrset1) == NULL ||
	    knot_rrset_rdata(soa_rrset2) == NULL) {
		dbg_zonediff("zone_diff: "
		             "both zones must have apex nodes with SOA "
		             "RRs.\n");
		return KNOT_EINVAL;
	}

	int64_t soa_serial1 =
		knot_rdata_soa_serial(knot_rrset_rdata(soa_rrset1));
	if (soa_serial1 == -1) {
		dbg_zonediff("zone_diff: load_soas: Got bad SOA.\n");
	}

	int64_t soa_serial2 =
		knot_rdata_soa_serial(knot_rrset_rdata(soa_rrset2));
	
	if (soa_serial2 == -1) {
		dbg_zonediff("zone_diff: load_soas: Got bad SOA.\n");
	}	

	if (ns_serial_compare(soa_serial1, soa_serial2) == 0) {
		dbg_zonediff("zone_diff: "
		             "second zone must have higher serial than the "
		             "first one. (%lld vs. %lld)\n",
		             soa_serial1, soa_serial2);
		return KNOT_ENODIFF;
	}
	
	if (ns_serial_compare(soa_serial1, soa_serial2) > 0) {
		dbg_zonediff("zone_diff: "
		             "second zone must have higher serial than the "
		             "first one. (%lld vs. %lld)\n",
		             soa_serial1, soa_serial2);
		return KNOT_ERANGE;
	}
	
	/* We will not touch SOA later, now is the time to handle RRSIGs. */
	int ret = knot_zone_diff_rdata(knot_rrset_rrsigs(soa_rrset1),
	                               knot_rrset_rrsigs(soa_rrset2),
	                               changeset);
	if (ret != KNOT_EOK) {
		dbg_zonediff_verb("zone_diff: load_soas: Failed to diff SOAs' RRSIGs."
		       " Reason: %s.\n", knot_strerror(ret));
		/* This might not necasarilly be an error. */
	}

	assert(changeset);

	ret = knot_rrset_deep_copy(soa_rrset1, &changeset->soa_from, 1);
	if (ret != KNOT_EOK) {
		dbg_zonediff("zone_diff: load_soas: Cannot copy RRSet.\n");
		return ret;
	}
	
	/* We MUST NOT save this RRSIG. */
	knot_rrset_deep_free(&changeset->soa_from->rrsigs, 1, 1, 1);
	assert(changeset->soa_from->rrsigs == NULL);

	ret = knot_rrset_deep_copy(soa_rrset2, &changeset->soa_to, 1);
	if (ret != KNOT_EOK) {
		dbg_zonediff("zone_diff: load_soas: Cannot copy RRSet.\n");
		return ret;
	}
	
	knot_rrset_deep_free(&changeset->soa_to->rrsigs, 1, 1, 1);
	assert(changeset->soa_to->rrsigs == NULL);
	
	changeset->serial_from = soa_serial1;
	changeset->serial_to = soa_serial2;
	
	dbg_zonediff_verb("zone_diff: load_soas: SOAs diffed. (%lld -> %lld)\n",
	            soa_serial1, soa_serial2);

	return KNOT_EOK;
}

/*!< \todo Only use add or remove function, not both as they are the same. */
/*!< \todo Also, this might be all handled by function in changesets.h!!! */
static int knot_zone_diff_changeset_add_rrset(knot_changeset_t *changeset,
                                              const knot_rrset_t *rrset)
{
	/* Remove all RRs of the RRSet. */
	if (changeset == NULL || rrset == NULL) {
		dbg_zonediff("zone_diff: add_rrset: NULL parameters.\n");
		return KNOT_EINVAL;
	}
	
	if (knot_rrset_rdata_rr_count(rrset) == 0) {
		dbg_zonediff_detail("zone_diff: Nothing to add.\n");
		return KNOT_EOK;
	}
	
	dbg_zonediff_detail("zone_diff: add_rrset: Adding RRSet (%d RRs):\n",
	              knot_rrset_rdata_rr_count(rrset));
	knot_rrset_dump(rrset, 1);
	
	knot_rrset_t *rrset_copy = NULL;
	int ret = knot_rrset_deep_copy(rrset, &rrset_copy, 1);
	if (ret != KNOT_EOK) {
		dbg_zonediff("zone_diff: add_rrset: Cannot copy RRSet.\n");
		return ret;
	}
	if (rrset_copy->rrsigs != NULL) {
		knot_rrset_deep_free(&rrset_copy->rrsigs, 1, 1, 1);
	}
	assert(knot_rrset_rrsigs(rrset_copy) == NULL);
	
	ret = knot_changeset_add_new_rr(changeset, rrset_copy,
	                                    KNOT_CHANGESET_ADD);
	if (ret != KNOT_EOK) {
		/* We have to free the copy now! */
		knot_rrset_deep_free(&rrset_copy, 1, 1, 1);
		dbg_zonediff("zone_diff: add_rrset: Could not add RRSet. "
		             "Reason: %s.\n", knot_strerror(ret));
		return ret;
	}

	return KNOT_EOK;
}

static int knot_zone_diff_changeset_remove_rrset(knot_changeset_t *changeset,
                                                 const knot_rrset_t *rrset)
{
	/* Remove all RRs of the RRSet. */
	if (changeset == NULL) {
		dbg_zonediff("zone_diff: remove_rrset: NULL parameters.\n");
		return KNOT_EINVAL;
	}
	
	if (rrset == NULL) {
		return KNOT_EOK;
	}
	
	if (knot_rrset_rdata_rr_count(rrset) == 0) {
		/* RDATA are the same, however*/
		dbg_zonediff_detail("zone_diff: Nothing to remove.\n");
		return KNOT_EOK;
	}
	
	dbg_zonediff_detail("zone_diff: remove_rrset: Removing RRSet (%d RRs):\n",
	              knot_rrset_rdata_rr_count(rrset));
	knot_rrset_dump(rrset, 1);
	
	knot_rrset_t *rrset_copy = NULL;
	int ret = knot_rrset_deep_copy(rrset, &rrset_copy, 1);
	if (ret != KNOT_EOK) {
		dbg_zonediff("zone_diff: remove_rrset: Cannot copy RRSet.\n");
		return ret;
	}
	if (rrset_copy->rrsigs != NULL) {
		knot_rrset_deep_free(&rrset_copy->rrsigs, 1, 1, 1);
	}
	
	assert(knot_rrset_rrsigs(rrset_copy) == NULL);
	
	ret = knot_changeset_add_new_rr(changeset, rrset_copy,
	                                    KNOT_CHANGESET_REMOVE);
	if (ret != KNOT_EOK) {
		/* We have to free the copy now. */
		knot_rrset_deep_free(&rrset_copy, 1, 1, 1);
		dbg_zonediff("zone_diff: remove_rrset: Could not remove RRSet. "
		             "Reason: %s.\n", knot_strerror(ret));
		return ret;
	}

	return KNOT_EOK;
}

static int knot_zone_diff_add_node(const knot_node_t *node,
                                   knot_changeset_t *changeset)
{
	if (node == NULL || changeset == NULL) {
		dbg_zonediff("zone_diff: add_node: NULL arguments.\n");
		return KNOT_EINVAL;
	}
	
	/* Add all rrsets from node. */
	const knot_rrset_t **rrsets = knot_node_rrsets(node);
	if (rrsets == NULL) {
		/* Empty non-terminals - legal case. */
		dbg_zonediff_detail("zone_diff: Node has no RRSets.\n");
		return KNOT_EOK;
	}

	for (uint i = 0; i < knot_node_rrset_count(node); i++) {
		assert(rrsets[i]);
		int ret = knot_zone_diff_changeset_add_rrset(changeset,
		                                         rrsets[i]);
		if (ret != KNOT_EOK) {
			dbg_zonediff("zone_diff: add_node: Cannot add RRSet (%s).\n",
			       knot_strerror(ret));
			free(rrsets);
			return ret;
		}
		
		if (knot_rrset_rrsigs(rrsets[i])) {
			/* Add RRSIGs of the new node. */
			ret = knot_zone_diff_changeset_add_rrset(changeset,
						knot_rrset_rrsigs(rrsets[i]));
			if (ret != KNOT_EOK) {
				dbg_zonediff("zone_diff: add_node: Cannot "
				             "add RRSIG (%s).\n",
				       knot_strerror(ret));
				free(rrsets);
				return ret;
			}
		}
	}
	
	free(rrsets);
	
	return KNOT_EOK;
}

static int knot_zone_diff_remove_node(knot_changeset_t *changeset,
                                                const knot_node_t *node)
{
	if (changeset == NULL || node == NULL) {
		dbg_zonediff("zone_diff: remove_node: NULL parameters.\n");
		return KNOT_EINVAL;
	}
	
	dbg_zonediff("zone_diff: remove_node: Removing node:\n");
dbg_zonediff_exec_detail(
	knot_node_dump((knot_node_t *)node, 1);
);

	const knot_rrset_t **rrsets = knot_node_rrsets(node);
	if (rrsets == NULL) {
		dbg_zonediff_verb("zone_diff: remove_node: "
		                  "Nothing to remove.\n");
		return KNOT_EOK;
	}
	
	dbg_zonediff_detail("zone_diff: remove_node: Will be removing %d RRSets.\n",
	              knot_node_rrset_count(node));

	/* Remove all the RRSets of the node. */
	for (uint i = 0; i < knot_node_rrset_count(node); i++) {
		int ret = knot_zone_diff_changeset_remove_rrset(changeset,
		                                            rrsets[i]);
		if (ret != KNOT_EOK) {
			dbg_zonediff("zone_diff: remove_node: Failed to "
			             "remove rrset. Error: %s\n",
			             knot_strerror(ret));
			free(rrsets);
			return ret;
		}
		if (knot_rrset_rrsigs(rrsets[i])) {
			/* Remove RRSIGs of the old node. */
			ret = knot_zone_diff_changeset_remove_rrset(changeset,
						knot_rrset_rrsigs(rrsets[i]));
			if (ret != KNOT_EOK) {
				dbg_zonediff("zone_diff: remove_node: Cannot "
				             "remove RRSIG (%s).\n",
				       knot_strerror(ret));
				free(rrsets);
				return ret;
			}
		}
	}
	
	free(rrsets);

	return KNOT_EOK;
}

static int knot_zone_diff_rdata_return_changes(const knot_rrset_t *rrset1,
                                               const knot_rrset_t *rrset2,
                                               knot_rrset_t **changes)
{
	if (rrset1 == NULL || rrset2 == NULL) {
		dbg_zonediff("zone_diff: diff_rdata: NULL arguments. (%p) (%p).\n",
		       rrset1, rrset2);
		return KNOT_EINVAL;
	}
	
	/*
	* Take one rdata from first list and search through the second list
	* looking for an exact match. If no match occurs, it means that this
	* particular RR has changed.
	* After the list has been traversed, we have a list of
	* changed/removed rdatas. This has awful computation time.
	*/
	dbg_zonediff_detail("zone_diff: diff_rdata: Diff of %s, type=%u. "
	              "RR count 1=%d RR count 2=%d.\n",
	              knot_dname_to_str(rrset1->owner),
	              rrset1->type,
	              knot_rrset_rdata_rr_count(rrset1),
	              knot_rrset_rdata_rr_count(rrset2));

	/* Create fake RRSet, it will be easier to handle. */
	*changes = knot_rrset_new(knot_rrset_get_owner(rrset1),
	                          knot_rrset_type(rrset1),
	                          knot_rrset_class(rrset1),
	                          knot_rrset_ttl(rrset1));
	if (*changes == NULL) {
		dbg_zonediff("zone_diff: diff_rdata: "
		             "Could not create RRSet with changes.\n");
		return KNOT_ENOMEM;
	}

	knot_rrtype_descriptor_t *desc =
		knot_rrtype_descriptor_by_type(knot_rrset_type(rrset1));
	assert(desc);

	const knot_rdata_t *tmp_rdata = knot_rrset_rdata(rrset1);
	while(tmp_rdata != NULL) {
		const knot_rdata_t *tmp_rdata_second_rrset =
			knot_rrset_rdata(rrset2);
		while ((tmp_rdata_second_rrset != NULL) &&
		       (knot_rdata_compare(tmp_rdata,
		                           tmp_rdata_second_rrset,
		                           desc->wireformat) != 0)) {
			tmp_rdata_second_rrset =
				knot_rrset_rdata_next(rrset2,
				                      tmp_rdata_second_rrset);
		}
		if (tmp_rdata_second_rrset == NULL) {
			/*
			 * This means that the while cycle above has finished
			 * because the list was traversed - there's no match.
			 */
			dbg_zonediff("zone_diff: diff_rdata: "
			       "No match for RR (type=%u owner=%s).\n",
			       knot_rrset_type(rrset1),
			       knot_dname_to_str(rrset1->owner));
			/* Make a copy of tmp_rdata. */
			knot_rdata_t *tmp_rdata_copy =
				knot_rdata_deep_copy(tmp_rdata,
			                             knot_rrset_type(rrset1),
			                             1);
			int ret = knot_rrset_add_rdata(*changes,
			                           tmp_rdata_copy);
			/*!< \todo dispose of the copy. */
			if (ret != KNOT_EOK) {
				dbg_zonediff("zone_diff: diff_rdata: "
				             "Could not add rdata to rrset.");
				knot_rrset_deep_free(changes, 1, 1, 0);
				return ret;
			}
		} else {
			dbg_zonediff_detail("zone_diff: diff_rdata: "
			              "Found matching RR for type %u.\n",
			              rrset1->type);
		}
		tmp_rdata = knot_rrset_rdata_next(rrset1, tmp_rdata);
	}
	return KNOT_EOK;
}

static int knot_zone_diff_rdata(const knot_rrset_t *rrset1,
                                const knot_rrset_t *rrset2,
                                knot_changeset_t *changeset)
{
	if ((changeset == NULL) || (rrset1 == NULL && rrset2 == NULL)) {
		dbg_zonediff("zone_diff: diff_rdata: NULL arguments.\n");
		return KNOT_EINVAL;
	}
	/*
	 * The easiest solution is to remove all the RRs that had no match and
	 * to add all RRs that had no match, but those from second RRSet. */

	/* Get RRs to remove from zone. */
	knot_rrset_t *to_remove = NULL;
	if (rrset1 != NULL && rrset2 == NULL) {
		assert(rrset1->type == KNOT_RRTYPE_RRSIG);
		dbg_zonediff_detail("zone_diff: diff_rdata: RRSIG will be "
		              "removed.\n");
		int ret = knot_rrset_deep_copy(rrset1, &to_remove, 1);
		if (ret != KNOT_EOK) {
			dbg_zonediff("zone_diff: diff_rdata: Could not copy rrset. "
			             "Error: %s.\n", knot_strerror(ret));
			return ret;
		}
	} else if (rrset1 != NULL && rrset2 != NULL) {
		int ret = knot_zone_diff_rdata_return_changes(rrset1, rrset2,
		                                              &to_remove);
		if (ret != KNOT_EOK) {
			dbg_zonediff("zone_diff: diff_rdata: Could not get changes. "
			             "Error: %s.\n", knot_strerror(ret));
			return ret;
		}
	} else {
		dbg_zonediff("zone_diff: diff_rdata: These are not the diffs you "
		       "are looking for.\n");
	}
	
	dbg_zonediff_detail("zone_diff: diff_rdata: To remove:\n");
	knot_rrset_dump(to_remove, 1);
	
	/*
	 * to_remove RRSet might be empty, meaning that
	 * there are no differences in RDATA, but TTLs can differ.
	 */
	if (rrset1 && rrset2 && 
	    (knot_rrset_ttl(rrset1) != knot_rrset_ttl(rrset2)) &&
	    knot_rrset_rdata_rr_count(to_remove) == 0) {
		/* We have to remove old TTL. */
		assert(knot_rrset_ttl(to_remove) == knot_rrset_ttl(rrset1));
		/*
		 * Fill the RDATA so that the change gets saved. All RRs can
		 * be copied because TTLs are the same for all of them.
		 */
		knot_rdata_t *tmp_rdata_copy =
			knot_rdata_deep_copy(knot_rrset_rdata(rrset1),
		                             knot_rrset_type(rrset1),
		                             1);
		if (tmp_rdata_copy == NULL) {
			dbg_zonediff("zone diff: diff_rdata: Cannot copy "
			             "RDATA (Different TTLs).\n");
			knot_rrset_free(&to_remove);
			return KNOT_ENOMEM;
		}
		int ret = knot_rrset_add_rdata(to_remove, tmp_rdata_copy);
		if (ret != KNOT_EOK) {
			dbg_zonediff("zone diff: diff_rdata: Cannot add "
			             "RDATA to RRSet. Reason: %s\n",
			             knot_strerror(ret));
			knot_rdata_free(&tmp_rdata_copy);
			knot_rrset_free(&to_remove);
			return ret;
		}
	}
	
	int ret = knot_zone_diff_changeset_remove_rrset(changeset,
	                                                to_remove);
	if (ret != KNOT_EOK) {
		knot_rrset_deep_free(&to_remove, 1, 1, 1);
		dbg_zonediff("zone_diff: diff_rdata: Could not remove RRs. "
		             "Error: %s.\n", knot_strerror(ret));
		return ret;
	}
	
	/* Copy was made in add_rrset function, we can free now. */
	knot_rrset_deep_free(&to_remove, 1, 1, 1);

	/* Get RRs to add to zone. */
	knot_rrset_t *to_add = NULL;
	if (rrset2 != NULL && rrset1 == NULL) {
		assert(rrset2->type == KNOT_RRTYPE_RRSIG);
		dbg_zonediff_detail("zone_diff: diff_rdata: RRSIG will be "
		              "added.\n");
		int ret = knot_rrset_deep_copy(rrset2, &to_add, 1);
		if (ret != KNOT_EOK) {
			dbg_zonediff("zone_diff: diff_rdata: Could not copy rrset. "
			             "Error: %s.\n", knot_strerror(ret));
			return ret;
		}
	} else if (rrset1 != NULL && rrset2 != NULL) {
		ret = knot_zone_diff_rdata_return_changes(rrset2, rrset1,
		                                          &to_add);
		if (ret != KNOT_EOK) {
			dbg_zonediff("zone_diff: diff_rdata: Could not get changes. "
			             "Error: %s.\n", knot_strerror(ret));
			knot_rrset_deep_free(&to_add, 1, 1, 1);
			return ret;
		}
	} else {
		dbg_zonediff("zone_diff: diff_rdata: These are not the diffs you "
		       "are looking for.\n");
	}
	
	dbg_zonediff_detail("zone_diff: diff_rdata: To add:\n");
	knot_rrset_dump(to_add, 1);
	
	/*
	 * to_remove RRSet might be empty, meaning that
	 * there are no differences in RDATA, but TTLs can differ.
	 */
	if (rrset1 && rrset2 &&
	    knot_rrset_ttl(rrset1) != knot_rrset_ttl(rrset2)) {
		/* We have to add newer TTL. */
		knot_rrset_set_ttl(to_add, knot_rrset_ttl(rrset2));
		if (knot_rrset_rdata_rr_count(to_add) == 0) {
			/*
			 * Fill the RDATA so that the change gets saved. All RRs can
			 * be copied because TTLs are the same for all of them.
			 */
			knot_rdata_t *tmp_rdata_copy =
				knot_rdata_deep_copy(knot_rrset_rdata(rrset1),
			                             knot_rrset_type(rrset1),
			                             1);
			if (tmp_rdata_copy == NULL) {
				dbg_zonediff("zone diff: diff_rdata: Cannot copy "
				             "RDATA (Different TTLs).\n");
				knot_rrset_deep_free(&to_add, 1, 1, 1);
				return KNOT_ENOMEM;
			}
			int ret = knot_rrset_add_rdata(to_add, tmp_rdata_copy);
			if (ret != KNOT_EOK) {
				dbg_zonediff("zone diff: diff_rdata: Cannot add "
				             "RDATA to RRSet. Reason: %s\n",
				             knot_strerror(ret));
				knot_rrset_deep_free(&to_add, 1, 1, 1);
				return ret;
			}
		}
	}

	ret = knot_zone_diff_changeset_add_rrset(changeset,
	                                         to_add);
	if (ret != KNOT_EOK) {
		knot_rrset_deep_free(&to_add, 1, 1, 1);
		dbg_zonediff("zone_diff: diff_rdata: Could not remove RRs. "
		             "Error: %s.\n", knot_strerror(ret));	
		knot_rrset_deep_free(&to_add, 1, 1, 1);
		return ret;
	}
	
	/* Copy was made in add_rrset function, we can free now. */
	knot_rrset_deep_free(&to_add, 1, 1, 1);
	
	return KNOT_EOK;
}

static int knot_zone_diff_rrsets(const knot_rrset_t *rrset1,
                                 const knot_rrset_t *rrset2,
                                 knot_changeset_t *changeset)
{
//	if (rrset1 == NULL || rrset2 == NULL) {
//		/* This could happen when diffing RRSIGs. */
//		if (rrset1 == NULL && rrset2 != NULL) {
//			dbg_zonediff("zone_diff: diff_rrsets: RRSIG missing in first"
//			       " rrset1.\n");
//			int ret =
//				knot_zone_diff_changeset_add_rrset(changeset,
//			                                           rrset2);
//			if (ret != KNOT_EOK) {
//				dbg_zonediff("zone_diff: diff_rrsets: "
//				       "Cannot add RRSIG. (%s)\n",
//				       knot_strerror(ret));
//			}
//		} else if (rrset1 != NULL && rrset2 == NULL) {
//			dbg_zonediff("zone_diff: diff_rrsets: RRSIG missing in second"
//			       " rrset1.\n");
//			int ret =
//				knot_zone_diff_changeset_remove_rrset(changeset,
//			                                              rrset1);
//			if (ret != KNOT_EOK) {
//				dbg_zonediff("zone_diff: diff_rrsets: "
//				       "Cannot remove RRSIG. (%s)\n",
//				       knot_strerror(ret));
//			}
//		}
//		dbg_zonediff_detail("zone_diff: diff_rrsets: "
//		              "NULL arguments (RRSIGs?). (%p) (%p)\n",
//		              rrset1, rrset2);
//		return KNOT_EOK;
//	}

	assert(knot_dname_compare(knot_rrset_owner(rrset1),
	                          knot_rrset_owner(rrset2)) == 0);
	assert(knot_rrset_type(rrset1) == knot_rrset_type(rrset2));
	
	int ret = knot_zone_diff_rdata(knot_rrset_rrsigs(rrset1),
	                               knot_rrset_rrsigs(rrset2), changeset);
	if (ret != KNOT_EOK) {
<<<<<<< HEAD
		dbg_zonediff("zone_diff: diff_rrsets (%s:%u): Failed to diff RRSIGs. "
		       "They were: %p %p. (%s).\n",
		       knot_dname_to_str(rrset1->owner),
		       rrset1->type,
		       rrset1->rrsigs,
		       rrset2->rrsigs, knot_strerror(ret));
=======
		dbg_zonediff("zone_diff: diff_rrsets (%s:%s): "
		             "Failed to diff RRSIGs. "
		             "They were: %p %p. (%s).\n",
		             knot_dname_to_str(rrset1->owner),
		             knot_rrtype_to_string(rrset1->type),
		             rrset1->rrsigs,
		             rrset2->rrsigs, knot_strerror(ret));
>>>>>>> e847c491
	}

	/* RRs (=rdata) have to be cross-compared, unfortunalely. */
	return knot_zone_diff_rdata(rrset1, rrset2, changeset);
}

/*!< \todo this could be generic function for adding / removing. */
static void knot_zone_diff_node(knot_node_t *node, void *data)
{
	if (node == NULL || data == NULL) {
		dbg_zonediff("zone_diff: diff_node: NULL arguments.\n");
		return;
	}

	struct zone_diff_param *param = (struct zone_diff_param *)data;
	if (param->changeset == NULL || param->contents == NULL) {
		dbg_zonediff("zone_diff: diff_node: NULL arguments.\n");
		param->ret = KNOT_EINVAL;
		return;
	}

	if (param->ret != KNOT_EOK) {
		/* Error occured before, no point in continuing. */
		dbg_zonediff_detail("zone_diff: diff_node: error: %s\n",
		                    knot_strerror(param->ret));
		return;
	}

	/*
	 * First, we have to search the second tree to see if there's according
	 * node, if not, the whole node has been removed.
	 */
	const knot_node_t *node_in_second_tree = NULL;
	const knot_dname_t *node_owner = knot_node_owner(node);
	assert(node_owner);
	if (!param->nsec3) {
		node_in_second_tree =
			knot_zone_contents_find_node(param->contents,
			                             node_owner);
	} else {
		dbg_zonediff_verb("zone_diff: diff_node: NSEC3 zone.\n");
		node_in_second_tree =
			knot_zone_contents_find_nsec3_node(param->contents,
			                                   node_owner);
	}

	if (node_in_second_tree == NULL) {
		dbg_zonediff_detail("zone_diff: diff_node: Node %s is not "
		              "in the second tree.\n",
		              knot_dname_to_str(node_owner));
		int ret = knot_zone_diff_remove_node(param->changeset,
		                                               node);
		if (ret != KNOT_EOK) {
			dbg_zonediff("zone_diff: failed to remove node.\n");
			param->ret = ret;
			return;
		}
		param->ret = KNOT_EOK;
		return;
	}
	
	assert(node_in_second_tree != node);

	dbg_zonediff_detail("zone_diff: diff_node: Node %s is present in "
	              "both trees.\n", knot_dname_to_str(node_owner));
	/* The nodes are in both trees, we have to diff each RRSet. */
	const knot_rrset_t **rrsets = knot_node_rrsets(node);
	if (rrsets == NULL) {
		dbg_zonediff("zone_diff: Node in first tree has no RRSets.\n");
		/*
		 * If there are no RRs in the first tree, all of the RRs 
		 * in the second tree will have to be inserted to ADD section.
		 */
		int ret = knot_zone_diff_add_node(node_in_second_tree,
		                                  param->changeset);
		if (ret != KNOT_EOK) {
			dbg_zonediff("zone_diff: diff_node: "
			             "Could not add node from second tree. "
			             "Reason: %s.\n", knot_strerror(ret));
		}
		param->ret = ret;
		return;
	}

	for (uint i = 0; i < knot_node_rrset_count(node); i++) {
		/* Search for the RRSet in the node from the second tree. */
		const knot_rrset_t *rrset = rrsets[i];
		assert(rrset);
		
		/* SOAs are handled explicitly. */
		if (knot_rrset_type(rrset) == KNOT_RRTYPE_SOA) {
			continue;
		}
		
		const knot_rrset_t *rrset_from_second_node =
			knot_node_rrset(node_in_second_tree,
			                knot_rrset_type(rrset));
		if (rrset_from_second_node == NULL) {
			dbg_zonediff("zone_diff: diff_node: There is no counterpart "
			       "for RRSet of type %u in second tree.\n",
			       knot_rrset_type(rrset));
			/* RRSet has been removed. Make a copy and remove. */
			assert(rrset);
			int ret = knot_zone_diff_changeset_remove_rrset(
				param->changeset,
				rrset);
			if (ret != KNOT_EOK) {
				dbg_zonediff("zone_diff: diff_node: "
				             "Failed to remove RRSet.\n");
				param->ret = ret;
				free(rrsets);
				return;
			}
			
			/* Remove RRSet's RRSIGs as well. */
			if (knot_rrset_rrsigs(rrset)) {
				ret = knot_zone_diff_changeset_remove_rrset(
				            param->changeset,
				            knot_rrset_rrsigs(rrset));
				if (ret != KNOT_EOK) {
				    dbg_zonediff("zone_diff: diff_node+: "
				                 "Failed to remove RRSIGs.\n");
				    param->ret = ret;
				    free(rrsets);
				    return;
				}
			}
		} else {
			dbg_zonediff("zone_diff: diff_node: There is a counterpart "
			       "for RRSet of type %u in second tree.\n",
			       knot_rrset_type(rrset));
			/* Diff RRSets. */
			int ret = knot_zone_diff_rrsets(rrset,
			                                rrset_from_second_node,
			                                param->changeset);
			if (ret != KNOT_EOK) {
				dbg_zonediff("zone_diff: "
				             "Failed to diff RRSets.\n");
				param->ret = ret;
				free(rrsets);
				return;
			}
			
//			dbg_zonediff_verb("zone_diff: diff_node: Changes in "
//			            "RRSIGs.\n");
//			/*! \todo There is ad-hoc solution in the function, maybe handle here. */
//			ret = knot_zone_diff_rrsets(rrset->rrsigs,
//			                                rrset_from_second_node->rrsigs,
//			                                param->changeset);
//			if (ret != KNOT_EOK) {
//				dbg_zonediff("zone_diff: "
//				             "Failed to diff RRSIGs.\n");
//				param->ret = ret;
//				return;
//			}
		}
	}
	
	free(rrsets);
	
	/*! \todo move to one function with the code above. */
	rrsets = knot_node_rrsets(node_in_second_tree);
	if (rrsets == NULL) {
		dbg_zonediff("zone_diff: Node in second tree has no RRSets.\n");
		/*
		 * This can happen when node in second 
		 * tree is empty non-terminal and as such has no RRs.
		 * Whole node from the first tree has to be removed.
		 */
		// TODO following code creates duplicated RR in diff.
		// IHMO such case should be handled here
//		int ret = knot_zone_diff_remove_node(param->changeset,
//		                                     node);
//		if (ret != KNOT_EOK) {
//			dbg_zonediff("zone_diff: diff_node: "
//			             "Cannot remove node. Reason: %s.\n",
//			             knot_strerror(ret));
//		}
		param->ret = KNOT_EOK;
		return;
	}

	for (uint i = 0; i < knot_node_rrset_count(node_in_second_tree); i++) {
		/* Search for the RRSet in the node from the second tree. */
		const knot_rrset_t *rrset = rrsets[i];
		assert(rrset);
		
		/* SOAs are handled explicitly. */
		if (knot_rrset_type(rrset) == KNOT_RRTYPE_SOA) {
			continue;
		}
		
		const knot_rrset_t *rrset_from_first_node =
			knot_node_rrset(node,
			                knot_rrset_type(rrset));
		if (rrset_from_first_node == NULL) {
			dbg_zonediff("zone_diff: diff_node: There is no counterpart "
			       "for RRSet of type %u in first tree.\n",
			       knot_rrset_type(rrset));
			/* RRSet has been added. Make a copy and add. */
			assert(rrset);
			int ret = knot_zone_diff_changeset_add_rrset(
				param->changeset,
				rrset);
			if (ret != KNOT_EOK) {
				dbg_zonediff("zone_diff: diff_node: "
				             "Failed to add RRSet.\n");
				param->ret = ret;
				free(rrsets);
				return;
			}
			if (knot_rrset_rrsigs(rrset)) {
				int ret = knot_zone_diff_changeset_add_rrset(
			        param->changeset,
			         knot_rrset_rrsigs(rrset));
			   if (ret != KNOT_EOK) {
			     dbg_zonediff("zone_diff: diff_node: "
			            "Failed to add RRSIGs.\n");
			    param->ret = ret;
					free(rrsets);
				return;	
			 }
			}
		} else {
			/* Already handled. */
			;
		}
	}
	
	free(rrsets);

	assert(param->ret == KNOT_EOK);
}

/*!< \todo possibly not needed! */
static void knot_zone_diff_add_new_nodes(knot_node_t *node, void *data)
{
	assert(node);
	if (node == NULL || data == NULL) {
		dbg_zonediff("zone_diff: add_new_nodes: NULL arguments.\n");
		return;
	}

	struct zone_diff_param *param = (struct zone_diff_param *)data;
	if (param->changeset == NULL || param->contents == NULL) {
		dbg_zonediff("zone_diff: add_new_nodes: NULL arguments.\n");
		param->ret = KNOT_EINVAL;
		return;
	}

	if (param->ret != KNOT_EOK) {
		/* Error occured before, no point in continuing. */
		dbg_zonediff_detail("zone_diff: add_new_nodes: error: %s\n",
		                    knot_strerror(param->ret));
		return;
	}
	
	/*
	* If a node is not present in the second zone, it is a new node
	* and has to be added to changeset. Differencies on the RRSet level are
	* already handled.
	*/
	const knot_zone_contents_t *other_zone = param->contents;
	assert(other_zone);
	
	const knot_dname_t *node_owner = knot_node_owner(node);
	/*
	 * Node should definitely have an owner, otherwise it would not be in
	 * the tree.
	 */
	assert(node_owner);
	
	knot_node_t *new_node = NULL;
	if (!param->nsec3) {
		new_node = knot_zone_contents_get_node(other_zone, node_owner);
	} else {
		new_node = knot_zone_contents_get_nsec3_node(other_zone,
		                                             node_owner);
	}
	
	if (!new_node) {
		assert(node);
		int ret = knot_zone_diff_add_node(node, param->changeset);
		if (ret != KNOT_EOK) {
			dbg_zonediff("zone_diff: add_new_nodes: Cannot add "
			             "node: %s to changeset. Reason: %s.\n",
			             knot_dname_to_str(node->owner),
			             knot_strerror(ret));
		}
	}
	
	assert(param->ret == KNOT_EOK);
}

int knot_zone_contents_diff(const knot_zone_contents_t *zone1,
                            const knot_zone_contents_t *zone2,
                            knot_changeset_t *changeset)
{
	if (zone1 == NULL || zone2 == NULL) {
		dbg_zonediff("zone_diff: NULL argument(s).\n");
		return KNOT_EINVAL;
	}

	memset(changeset, 0, sizeof(knot_changeset_t));

	/* Settle SOAs first. */
	int ret = knot_zone_diff_load_soas(zone1, zone2, changeset);
	if (ret != KNOT_EOK) {
		dbg_zonediff("zone_diff: loas_SOAs failed with error: %s\n",
		             knot_strerror(ret));
		return ret;
	}
	
	dbg_zonediff("zone_diff: SOAs loaded.\n");
	
	/* Traverse one tree, compare every node, each RRSet with its rdata. */
	struct zone_diff_param param;
	param.contents = zone2;
	param.nsec3 = 0;
	param.changeset = changeset;
	param.ret = KNOT_EOK;
	ret = knot_zone_contents_tree_apply_inorder(
	                        (knot_zone_contents_t *)zone1,
	                        knot_zone_diff_node,
	                        &param);
	if (ret != KNOT_EOK) {
		dbg_zonediff("zone_diff: Tree traversal failed "
		             "with error: %s. Error from inner function: %s\n",
		             knot_strerror(ret),
		             knot_strerror(param.ret));
		return ret;
	}

	/* Do the same for NSEC3 nodes. */
	param.nsec3 = 1;
	ret = knot_zone_contents_nsec3_apply_inorder((knot_zone_contents_t *)zone1, knot_zone_diff_node,
	                                             &param);
	if (ret != KNOT_EOK) {
		dbg_zonediff("zone_diff: Tree traversal failed "
		             "with error: %s\n",
		             knot_strerror(ret));
		return ret;
	}

	/*
	 * Some nodes may have been added. The code above will not notice,
	 * we have to go through the second tree and add missing nodes to
	 * changeset.
	 */
	param.nsec3 = 0;
	param.contents = zone1;
	ret = knot_zone_contents_tree_apply_inorder((knot_zone_contents_t *)zone2,
		knot_zone_diff_add_new_nodes,
		&param);
	if (ret != KNOT_EOK) {
		dbg_zonediff("zone_diff: Tree traversal failed "
		             "with error: %s. Error from inner function: %s\n",
		             knot_strerror(ret),
		             knot_strerror(param.ret));
		return ret;
	}

	/* NSEC3 nodes. */
	param.nsec3 = 1;
	param.contents = zone1;
	ret = knot_zone_contents_nsec3_apply_inorder((knot_zone_contents_t *)zone2,
		knot_zone_diff_add_new_nodes,
		&param);
	if (ret != KNOT_EOK) {
		dbg_zonediff("zone_diff: Tree traversal failed "
		             "with error: %s\n",
		             knot_strerror(ret));
		return ret;
	}

	return KNOT_EOK;
}

#ifdef KNOT_ZONEDIFF_DEBUG
#ifdef DEBUG_ENABLE_DETAILS
static void knot_zone_diff_dump_changeset(knot_changeset_t *ch)
{
	dbg_zonediff_detail("Changeset FROM: %d\n", ch->serial_from);
	rrset_dump_text(ch->soa_from, stderr);
	dbg_zonediff_detail("\n");
	dbg_zonediff_detail("Changeset TO: %d\n", ch->serial_to);
	rrset_dump_text(ch->soa_to, stderr);
	dbg_zonediff_detail("\n");
	dbg_zonediff_detail("Adding %d RRs.\n", ch->add_count);
	dbg_zonediff_detail("Removing %d RRs.\n", ch->remove_count);
	
	dbg_zonediff_detail("ADD section:\n");
	dbg_zonediff_detail("**********************************************\n");
	for (int i = 0; i < ch->add_count; i++) {
		rrset_dump_text(ch->add[i], stderr);
		dbg_zonediff_detail("\n");
	}
	dbg_zonediff_detail("REMOVE section:\n");
	dbg_zonediff_detail("**********************************************\n");
	for (int i = 0; i < ch->remove_count; i++) {
		rrset_dump_text(ch->remove[i], stderr);
		dbg_zonediff_detail("\n");
	}
}
#endif
#endif

int knot_zone_diff_create_changesets(const knot_zone_contents_t *z1,
                                     const knot_zone_contents_t *z2,
                                     knot_changesets_t **changesets)
{
	if (z1 == NULL || z2 == NULL) {
		dbg_zonediff("zone_diff: create_changesets: NULL arguments.\n");
		return KNOT_EINVAL;
	}
	/* Create changesets. */
	/* Setting type to IXFR - that's the default, DDNS triggers special
	 * processing when applied. See #2110 and #2111.
	 */
	int ret = knot_changeset_allocate(changesets, KNOT_CHANGESET_TYPE_IXFR);
	if (ret != KNOT_EOK) {
		dbg_zonediff("zone_diff: create_changesets: "
		             "Could not allocate changesets."
		             "Reason: %s.\n", knot_strerror(ret));
		return ret;
	}
	
	memset((*changesets)->sets, 0, sizeof(knot_changeset_t));
	
	ret = knot_zone_contents_diff(z1, z2, (*changesets)->sets);
	if (ret != KNOT_EOK) {
		dbg_zonediff("zone_diff: create_changesets: "
		             "Could not diff zones. "
		             "Reason: %s.\n", knot_strerror(ret));
		return ret;
	}
	
	(*changesets)->count = 1;
	
	dbg_zonediff("Changesets created successfully!\n");
	dbg_zonediff_detail("Changeset dump:\n");
dbg_zonediff_exec_detail(
	knot_zone_diff_dump_changeset((*changesets)->sets);
);
	return KNOT_EOK;
}

///* Mostly just for testing. We only shall diff zones in memory later. */
//int knot_zone_diff_zones(const char *zonefile1, const char *zonefile2)
//{
//	/* Compile test zones. */
//	int ret = zone_read("example.com.", "/home/jan/test/testzone1", "tmpzone1.db", 0);
//	assert(ret == KNOT_EOK);
//	ret = zone_read("example.com.", "/home/jan/test/testzone2", "tmpzone2.db", 0);
//	assert(ret == KNOT_EOK);
//	/* Load test zones. */
//	zloader_t *loader = NULL;
//	int ret = knot_zload_open(&loader, "tmpzone1.db");
//	assert(ret == KNOT_EOK);
//	knot_zone_t *z1 = knot_zload_load(loader);
//	ret = knot_zload_open(&loader, "tmpzone2.db");
//	assert(ret == KNOT_EOK);
//	knot_zone_t *z2 = knot_zload_load(loader);
//	assert(z1 && z2);
//	knot_changeset_t *changeset = malloc(sizeof(knot_changeset_t));
//	memset(changeset, 0, sizeof(knot_changeset_t));
//	assert(knot_zone_contents_diff(z1->contents, z2->contents,
//	                               changeset) == KNOT_EOK);
//	dbg_zonediff("Changeset created: From=%d to=%d.\n", changeset.serial_from,
//	             changeset.serial_to);
//	//	knot_changesets_t chngsets;
//	//	chngsets->sets = malloc(sizeof(knot_changeset_t));
//	//	chngsets->sets[0] = changeset;
//	//	chngsets->count = 1;
//	//	chngsets->allocated = 1;
//	//	knot_zone_contents_t *new_zone = NULL;
//	//	ret = xfrin_apply_changesets(z1, chngsets, &new_zone);
//	//	if (ret != KNOT_EOK) {
//	//		dbg_zonediff("Application of changesets failed. (%s)\n",
//	//		       knot_strerror(ret));
//	//	}
	
//	//	assert(new_zone);
	
//	/* Dump creted zone. */
//	//	FILE *f = fopen("testovani", "w");
//	//	zone_dump_text(new_zone, f);
	
//	knot_zone_deep_free(&z2, 0);
//	knot_zone_deep_free(&z1, 0);
//	//	knot_zone_contents_deep_free(&new_zone, 1);
//	//	knot_zone_free(&z1);
	
//	knot_free_changeset(&changeset);
//	exit(0);
//}
<|MERGE_RESOLUTION|>--- conflicted
+++ resolved
@@ -163,7 +163,7 @@
 	}
 	if (rrset_copy->rrsigs != NULL) {
 		knot_rrset_deep_free(&rrset_copy->rrsigs, 1, 1, 1);
-	}
+	}	
 	assert(knot_rrset_rrsigs(rrset_copy) == NULL);
 	
 	ret = knot_changeset_add_new_rr(changeset, rrset_copy,
@@ -210,8 +210,7 @@
 	}
 	if (rrset_copy->rrsigs != NULL) {
 		knot_rrset_deep_free(&rrset_copy->rrsigs, 1, 1, 1);
-	}
-	
+	}	
 	assert(knot_rrset_rrsigs(rrset_copy) == NULL);
 	
 	ret = knot_changeset_add_new_rr(changeset, rrset_copy,
@@ -343,10 +342,10 @@
 	* After the list has been traversed, we have a list of
 	* changed/removed rdatas. This has awful computation time.
 	*/
-	dbg_zonediff_detail("zone_diff: diff_rdata: Diff of %s, type=%u. "
+	dbg_zonediff_detail("zone_diff: diff_rdata: Diff of %s, type=%s. "
 	              "RR count 1=%d RR count 2=%d.\n",
 	              knot_dname_to_str(rrset1->owner),
-	              rrset1->type,
+	              knot_rrtype_to_string(rrset1->type),
 	              knot_rrset_rdata_rr_count(rrset1),
 	              knot_rrset_rdata_rr_count(rrset2));
 
@@ -383,8 +382,8 @@
 			 * because the list was traversed - there's no match.
 			 */
 			dbg_zonediff("zone_diff: diff_rdata: "
-			       "No match for RR (type=%u owner=%s).\n",
-			       knot_rrset_type(rrset1),
+			       "No match for RR (type=%s owner=%s).\n",
+			       knot_rrtype_to_string(knot_rrset_type(rrset1)),
 			       knot_dname_to_str(rrset1->owner));
 			/* Make a copy of tmp_rdata. */
 			knot_rdata_t *tmp_rdata_copy =
@@ -402,8 +401,8 @@
 			}
 		} else {
 			dbg_zonediff_detail("zone_diff: diff_rdata: "
-			              "Found matching RR for type %u.\n",
-			              rrset1->type);
+			              "Found matching RR for type %s.\n",
+			              knot_rrtype_to_string(rrset1->type));
 		}
 		tmp_rdata = knot_rrset_rdata_next(rrset1, tmp_rdata);
 	}
@@ -485,7 +484,7 @@
 	}
 	
 	int ret = knot_zone_diff_changeset_remove_rrset(changeset,
-	                                                to_remove);
+	                                            to_remove);
 	if (ret != KNOT_EOK) {
 		knot_rrset_deep_free(&to_remove, 1, 1, 1);
 		dbg_zonediff("zone_diff: diff_rdata: Could not remove RRs. "
@@ -514,7 +513,6 @@
 		if (ret != KNOT_EOK) {
 			dbg_zonediff("zone_diff: diff_rdata: Could not get changes. "
 			             "Error: %s.\n", knot_strerror(ret));
-			knot_rrset_deep_free(&to_add, 1, 1, 1);
 			return ret;
 		}
 	} else {
@@ -545,7 +543,7 @@
 			if (tmp_rdata_copy == NULL) {
 				dbg_zonediff("zone diff: diff_rdata: Cannot copy "
 				             "RDATA (Different TTLs).\n");
-				knot_rrset_deep_free(&to_add, 1, 1, 1);
+				/* TODO cleanup. */
 				return KNOT_ENOMEM;
 			}
 			int ret = knot_rrset_add_rdata(to_add, tmp_rdata_copy);
@@ -553,7 +551,7 @@
 				dbg_zonediff("zone diff: diff_rdata: Cannot add "
 				             "RDATA to RRSet. Reason: %s\n",
 				             knot_strerror(ret));
-				knot_rrset_deep_free(&to_add, 1, 1, 1);
+				/* TODO cleanup. */
 				return ret;
 			}
 		}
@@ -565,7 +563,6 @@
 		knot_rrset_deep_free(&to_add, 1, 1, 1);
 		dbg_zonediff("zone_diff: diff_rdata: Could not remove RRs. "
 		             "Error: %s.\n", knot_strerror(ret));	
-		knot_rrset_deep_free(&to_add, 1, 1, 1);
 		return ret;
 	}
 	
@@ -617,22 +614,12 @@
 	int ret = knot_zone_diff_rdata(knot_rrset_rrsigs(rrset1),
 	                               knot_rrset_rrsigs(rrset2), changeset);
 	if (ret != KNOT_EOK) {
-<<<<<<< HEAD
 		dbg_zonediff("zone_diff: diff_rrsets (%s:%u): Failed to diff RRSIGs. "
 		       "They were: %p %p. (%s).\n",
 		       knot_dname_to_str(rrset1->owner),
 		       rrset1->type,
 		       rrset1->rrsigs,
 		       rrset2->rrsigs, knot_strerror(ret));
-=======
-		dbg_zonediff("zone_diff: diff_rrsets (%s:%s): "
-		             "Failed to diff RRSIGs. "
-		             "They were: %p %p. (%s).\n",
-		             knot_dname_to_str(rrset1->owner),
-		             knot_rrtype_to_string(rrset1->type),
-		             rrset1->rrsigs,
-		             rrset2->rrsigs, knot_strerror(ret));
->>>>>>> e847c491
 	}
 
 	/* RRs (=rdata) have to be cross-compared, unfortunalely. */
@@ -936,6 +923,12 @@
 		return KNOT_EINVAL;
 	}
 
+//	/* Create changeset structure. */
+//	*changeset = malloc(sizeof(knot_changeset_t));
+//	if (*changeset == NULL) {
+//		ERR_ALLOC_FAILED;
+//		return KNOT_ENOMEM;
+//	}
 	memset(changeset, 0, sizeof(knot_changeset_t));
 
 	/* Settle SOAs first. */
@@ -1077,13 +1070,14 @@
 dbg_zonediff_exec_detail(
 	knot_zone_diff_dump_changeset((*changesets)->sets);
 );
+	
 	return KNOT_EOK;
 }
 
-///* Mostly just for testing. We only shall diff zones in memory later. */
+/* Mostly just for testing. We only shall diff zones in memory later. */
 //int knot_zone_diff_zones(const char *zonefile1, const char *zonefile2)
 //{
-//	/* Compile test zones. */
+	/* Compile test zones. */
 //	int ret = zone_read("example.com.", "/home/jan/test/testzone1", "tmpzone1.db", 0);
 //	assert(ret == KNOT_EOK);
 //	ret = zone_read("example.com.", "/home/jan/test/testzone2", "tmpzone2.db", 0);
@@ -1102,29 +1096,29 @@
 //	assert(knot_zone_contents_diff(z1->contents, z2->contents,
 //	                               changeset) == KNOT_EOK);
 //	dbg_zonediff("Changeset created: From=%d to=%d.\n", changeset.serial_from,
-//	             changeset.serial_to);
-//	//	knot_changesets_t chngsets;
-//	//	chngsets->sets = malloc(sizeof(knot_changeset_t));
-//	//	chngsets->sets[0] = changeset;
-//	//	chngsets->count = 1;
-//	//	chngsets->allocated = 1;
-//	//	knot_zone_contents_t *new_zone = NULL;
-//	//	ret = xfrin_apply_changesets(z1, chngsets, &new_zone);
-//	//	if (ret != KNOT_EOK) {
-//	//		dbg_zonediff("Application of changesets failed. (%s)\n",
-//	//		       knot_strerror(ret));
-//	//	}
-	
-//	//	assert(new_zone);
+//	       changeset.serial_to);
+////	knot_changesets_t chngsets;
+////	chngsets->sets = malloc(sizeof(knot_changeset_t));
+////	chngsets->sets[0] = changeset;
+////	chngsets->count = 1;
+////	chngsets->allocated = 1;
+////	knot_zone_contents_t *new_zone = NULL;
+////	ret = xfrin_apply_changesets(z1, chngsets, &new_zone);
+////	if (ret != KNOT_EOK) {
+////		dbg_zonediff("Application of changesets failed. (%s)\n",
+////		       knot_strerror(ret));
+////	}
+	
+////	assert(new_zone);
 	
 //	/* Dump creted zone. */
-//	//	FILE *f = fopen("testovani", "w");
-//	//	zone_dump_text(new_zone, f);
+////	FILE *f = fopen("testovani", "w");
+////	zone_dump_text(new_zone, f);
 	
 //	knot_zone_deep_free(&z2, 0);
 //	knot_zone_deep_free(&z1, 0);
-//	//	knot_zone_contents_deep_free(&new_zone, 1);
-//	//	knot_zone_free(&z1);
+////	knot_zone_contents_deep_free(&new_zone, 1);
+////	knot_zone_free(&z1);
 	
 //	knot_free_changeset(&changeset);
 //	exit(0);
