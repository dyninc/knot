/*!
 * \file rrset.h
 *
 * \author Lubos Slovak <lubos.slovak@nic.cz>
 * \author Jan Kadlec <jan.kadlec@nic.cz>
 *
 * \brief RRSet structure and API for manipulating it.
 *
 * \addtogroup libknot
 * @{
 */
/*  Copyright (C) 2011 CZ.NIC, z.s.p.o. <knot-dns@labs.nic.cz>

    This program is free software: you can redistribute it and/or modify
    it under the terms of the GNU General Public License as published by
    the Free Software Foundation, either version 3 of the License, or
    (at your option) any later version.

    This program is distributed in the hope that it will be useful,
    but WITHOUT ANY WARRANTY; without even the implied warranty of
    MERCHANTABILITY or FITNESS FOR A PARTICULAR PURPOSE.  See the
    GNU General Public License for more details.

    You should have received a copy of the GNU General Public License
    along with this program.  If not, see <http://www.gnu.org/licenses/>.
 */

#ifndef _KNOT_RRSET_H_
#define _KNOT_RRSET_H_

#include <stdint.h>
#include <stdbool.h>

#include "dname.h"

/*----------------------------------------------------------------------------*/
/*!
 * \brief Structure for representing an RRSet.
 *
 * For definition of a RRSet see RFC2181, Section 5.
 *
 * As all RRs within a RRSet share the same OWNER, TYPE, CLASS and TTL (see
 * Section 5.2 of RFC2181), there is no need to duplicate these data in the
 * program. Distinct Resource Records are thus represented only as distinct
 * RDATA sections of corresponding RRs.
 */

struct knot_rrset {
	/*! \brief Domain name being the owner of the RRSet. */
	knot_dname_t *owner;
	uint16_t type; /*!< TYPE of the RRset. */
	uint16_t rclass; /*!< CLASS of the RRSet. */
	uint32_t ttl; /*!< TTL of the RRSet. */

	/* [code-review] It would be fine to better describe the format of this
	 * array and the meaning of the indices. Maybe even draw some simple
	 * image :-)
	 */
	uint8_t *rdata; /*!< RDATA array (All RRs). */
	/*! \brief Beginnings of RRs - first one does not contain 0, last
	 *         last one holds total length of all RRs together
	 */
	uint32_t *rdata_indices; /*!< Indices to beginnings of RRs (without 0)*/
	uint16_t rdata_count; /*!< Count of RRs in this RRSet. */
	struct knot_rrset *rrsigs; /*!< Set of RRSIGs covering this RRSet. */
};

typedef struct knot_rrset knot_rrset_t;

/*----------------------------------------------------------------------------*/

typedef enum {
	KNOT_RRSET_COMPARE_PTR,
	KNOT_RRSET_COMPARE_HEADER,
	KNOT_RRSET_COMPARE_WHOLE
} knot_rrset_compare_type_t;

typedef enum  {
	KNOT_RRSET_DUPL_MERGE,
	KNOT_RRSET_DUPL_REPLACE,
	KNOT_RRSET_DUPL_SKIP
} knot_rrset_dupl_handling_t;

/*----------------------------------------------------------------------------*/

uint32_t rrset_rdata_size_total(const knot_rrset_t *rrset);

/*!
 * \brief Creates a new RRSet with the given properties.
 *
 * The created RRSet contains no RDATAs (i.e. is actually empty).
 *
 * \param owner OWNER of the RRSet.
 * \param type TYPE of the RRSet.
 * \param rclass CLASS of the RRSet.
 * \param ttl TTL of the RRset.
 *
 * \return New RRSet structure with the given OWNER, TYPE, CLASS and TTL or NULL
 *         if an error occured.
 */
knot_rrset_t *knot_rrset_new(knot_dname_t *owner, uint16_t type,
                                 uint16_t rclass, uint32_t ttl);

/*!
 * \brief Adds the given RDATA to the RRSet.
 *
 * \param rrset RRSet to add the RDATA to.
 * \param rdata RDATA to add to the RRSet.
 * \param size Size of RDATA.
 *
 * \retval KNOT_EINVAL on wrong arguments.
 * \retval KNOT_EOK on success.
 */
int knot_rrset_add_rdata(knot_rrset_t *rrset, const uint8_t *rdata,
                         uint16_t size);

/*!
 * \brief Creates RDATA memory and returns a pointer to it.
 *        If the RRSet is not empty, function will return a memory
 *        pointing to a beginning of a new RR. (Indices will be handled as well)
 *
 * \param rrset RRSet to add the RDATA to.
 * \param size Size of RR RDATA (Size in internal representation)
 *
 * \return Pointer to memory to be written to.
 * \retval NULL if arguments are invalid
 */
uint8_t* knot_rrset_create_rdata(knot_rrset_t *rrset, const uint16_t size);

/*!
 * \brief Returns size of an RR RDATA on a given position.
 *
 * \param rrset RRSet holding RR RDATA.
 * \param pos RR position.
 *
 * \retval 0 on error.
 * \return Item size on success.
 */
/* [code-review] Misleading name, maybe remove the word 'item'. */
uint16_t rrset_rdata_item_size(const knot_rrset_t *rrset,
                               size_t pos);

/*!
 * \brief Adds RRSIG signatures to this RRSet.
 *
 * \param rrset RRSet to add the signatures into.
 * \param rrsigs Set of RRSIGs covering this RRSet.
 *
 * \retval KNOT_EOK
 * \retval KNOT_EINVAL
 */
int knot_rrset_set_rrsigs(knot_rrset_t *rrset, knot_rrset_t *rrsigs);

/*!
 * \brief Adds RRSIG signatures to this RRSet.
 *
 * \param rrset RRSet to add the signatures into.
 * \param rrsigs Set of RRSIGs covering this RRSet.
 * \param dupl Merging strategy.
 *
 * \retval KNOT_EOK if no merge was needed.
 * \retval 1 if merge was needed.
 * \retval 2 if rrsig was not first, but is was skipped.
 * \retval KNOT_EINVAL on faulty arguments or rrsig does not belong to this rrset.
 */
//TODO test
int knot_rrset_add_rrsigs(knot_rrset_t *rrset, knot_rrset_t *rrsigs,
                         knot_rrset_dupl_handling_t dupl);

/*!
 * \brief Returns the Owner of the RRSet.
 *
 * \param rrset RRSet to get the Owner of.
 *
 * \return Owner of the given RRSet.
 */
const knot_dname_t *knot_rrset_owner(const knot_rrset_t *rrset);

/*!
 * \brief Returns the Owner of the RRSet.
 *
 * \param rrset RRSet to get the Owner of.
 *
 * \return Owner of the given RRSet.
 */
knot_dname_t *knot_rrset_get_owner(const knot_rrset_t *rrset);

/*!
 * \brief Set rrset owner to specified dname.
 *
 * Previous owner will be replaced if exist.
 *
 * \param rrset Specified RRSet.
 * \param owner New owner dname (will be duplicated).
 */
int knot_rrset_set_owner(knot_rrset_t *rrset, const knot_dname_t *owner);

/*!
 * \brief Sets rrset TTL to given TTL.
 *
 * \param rrset Specified RRSet.
 * \param ttl New TTL.
 */
void knot_rrset_set_ttl(knot_rrset_t *rrset, uint32_t ttl);

void knot_rrset_set_class(knot_rrset_t *rrset, uint16_t rclass);

/*!
 * \brief Returns the TYPE of the RRSet.
 *
 * \param rrset RRSet to get the TYPE of.
 *
 * \return TYPE of the given RRSet.
 */
uint16_t knot_rrset_type(const knot_rrset_t *rrset);

/*!
 * \brief Returns the CLASS of the RRSet.
 *
 * \param rrset RRSet to get the CLASS of.
 *
 * \return CLASS of the given RRSet.
 */
uint16_t knot_rrset_class(const knot_rrset_t *rrset);

/*!
 * \brief Returns the TTL of the RRSet.
 *
 * \param rrset RRSet to get the TTL of.
 *
 * \return TTL of the given RRSet.
 */
uint32_t knot_rrset_ttl(const knot_rrset_t *rrset);

/*!
 * \brief Returns RDATA of RR on given position.
 *
 * \param rrset RRSet to get the RDATA from.
 * \param rdata_pos Position of RR to get.
 *
 * \retval NULL if no RDATA on rdata_pos exist.
 * \return Pointer to RDATA on given position if successfull.
 */
uint8_t *knot_rrset_get_rdata(const knot_rrset_t *rrset, size_t rdata_pos);

/*!
 * \brief Returns the count of RRs in a given RRSet.
 *
 * \param rrset RRSet to get the RRs count from.
 *
 * \return Count of the RRs in a given RRSet.
 */
uint16_t knot_rrset_rdata_rr_count(const knot_rrset_t *rrset);

/*!
 * \brief Returns the set of RRSIGs covering the given RRSet.
 *
 * \param rrset RRSet to get the signatures for.
 *
 * \return Set of RRSIGs which cover the given RRSet or NULL if there is none or
 *         if no rrset was provided (\a rrset is NULL).
 */
const knot_rrset_t *knot_rrset_rrsigs(const knot_rrset_t *rrset);

knot_rrset_t *knot_rrset_get_rrsigs(knot_rrset_t *rrset);

int knot_rrset_rdata_equal(const knot_rrset_t *r1, const knot_rrset_t *r2);

/*!
 * \brief Compares two RRSets for equality.
 *
 * \param r1 First RRSet.
 * \param r2 Second RRSet.
 * \param cmp Type of comparison to perform.
 *
 * \retval 1 if RRSets are equal.
 * \retval 0 if RRSets are not equal.
 * \retval < 0 if error occured.
 */
int knot_rrset_equal(const knot_rrset_t *r1,
                     const knot_rrset_t *r2,
                     knot_rrset_compare_type_t cmp);

int knot_rrset_deep_copy(const knot_rrset_t *from, knot_rrset_t **to,
                         int copy_rdata_dnames);

int knot_rrset_shallow_copy(const knot_rrset_t *from, knot_rrset_t **to);

/*! \brief Does round-robin rotation of the RRSet.
 *
 * \note This is not thread-safe. If two threads call this function, the RRSet
 *       may rotate twice, or not rotate at all. This is not a big issue though.
 *       In future we may replace this with some per-thread counter.
 */
void knot_rrset_rotate(knot_rrset_t *rrset);

/*!
 * \brief Destroys the RRSet structure.
 *
 * Does not destroy the OWNER domain name structure, nor the signatures, as
 * these may be used elsewhere.
 *
 * Does not destroy RDATA structures neither, as they need special processing.
 *
 * Also sets the given pointer to NULL.
 *
 * \param rrset RRset to be destroyed.
 */
void knot_rrset_free(knot_rrset_t **rrset);

/*!
 * \brief Destroys the RRSet structure and all its substructures.
 *
 * Also sets the given pointer to NULL.
 *
 * \param rrset RRset to be destroyed.
 * \param free_owner Set to 0 if you do not want the owner domain name to be
 *                   destroyed also. Set to <> 0 otherwise.
 * \param free_rdata_dnames Set to <> 0 if you want to delete ALL domain names
 *                          present in RDATA. Set to 0 otherwise. (See
 *                          knot_rdata_deep_free().)
 */
void knot_rrset_deep_free(knot_rrset_t **rrset, int free_owner,
                          int free_rdata_dnames);

void knot_rrset_deep_free_no_sig(knot_rrset_t **rrset, int free_owner,
                                 int free_rdata_dnames);

int knot_rrset_to_wire(const knot_rrset_t *rrset, uint8_t *wire, size_t *size,
                       size_t max_size, uint16_t *rr_count, void *comp_data);

int knot_rrset_add_rr(knot_rrset_t *rrset, const knot_rrset_t *rr);
int knot_rrset_add_rr_sort(knot_rrset_t *rrset, const knot_rrset_t *rr,
                           int *merged, int *deleted_rr);

<<<<<<< HEAD
int knot_rrset_merge(knot_rrset_t *rrset1, const knot_rrset_t *rrset2);
int knot_rrset_merge_sort(knot_rrset_t *rrset1, const knot_rrset_t *rrset2,
                          int *merged, int *deleted_rrs);
=======
/*!
 * \brief Return true if the RRSet is an NSEC3 related type.
 *
 * \param rr RRSet.
 */
bool knot_rrset_is_nsec3rel(const knot_rrset_t *rr);

>>>>>>> 10088b36

const knot_dname_t *knot_rrset_rdata_cname_name(const knot_rrset_t *rrset);
const knot_dname_t *knot_rrset_rdata_dname_target(const knot_rrset_t *rrset);
void knot_rrset_rdata_set_cname_name(knot_rrset_t *rrset,
                                     const knot_dname_t *name);
void knot_rrset_rdata_set_dname_target(knot_rrset_t *rrset,
                                       const knot_dname_t *target);
const knot_dname_t *knot_rrset_rdata_soa_primary_ns(const knot_rrset_t *rrset);
const knot_dname_t *knot_rrset_rdata_soa_mailbox(const knot_rrset_t *rrset);
uint32_t knot_rrset_rdata_soa_serial(const knot_rrset_t *rrset);
void knot_rrset_rdata_soa_serial_set(knot_rrset_t *rrset, uint32_t serial);
uint32_t knot_rrset_rdata_soa_refresh(const knot_rrset_t *rrset);
uint32_t knot_rrset_rdata_soa_retry(const knot_rrset_t *rrset);
uint32_t knot_rrset_rdata_soa_expire(const knot_rrset_t *rrset);
uint32_t knot_rrset_rdata_soa_minimum(const knot_rrset_t *rrset);
uint16_t knot_rrset_rdata_rrsig_type_covered(const knot_rrset_t *rrset);
uint8_t knot_rrset_rdata_rrsig_algorithm(const knot_rrset_t *rrset,
                                         size_t rr_pos);
uint8_t knot_rrset_rdata_rrsig_labels(const knot_rrset_t *rrset, size_t rr_pos);
uint32_t knot_rrset_rdata_rrsig_original_ttl(const knot_rrset_t *rrset,
                                             size_t rr_pos);
uint32_t knot_rrset_rdata_rrsig_sig_expiration(const knot_rrset_t *rrset,
                                               size_t rr_pos);
uint32_t knot_rrset_rdata_rrsig_sig_inception(const knot_rrset_t *rrset,
                                              size_t rr_pos);
uint16_t knot_rrset_rdata_rrsig_key_tag(const knot_rrset_t *rrset,
                                        size_t rr_pos);
const knot_dname_t *knot_rrset_rdata_rrsig_signer_name(const knot_rrset_t *rrset,
                                                       size_t rr_pos);

uint16_t knot_rrset_rdata_dnskey_flags(const knot_rrset_t *rrset, size_t rr_pos);
uint8_t knot_rrset_rdata_dnskey_proto(const knot_rrset_t *rrset, size_t rr_pos);
uint8_t knot_rrset_rdata_dnskey_alg(const knot_rrset_t *rrset, size_t rr_pos);
void knot_rrset_rdata_dnskey_key(const knot_rrset_t *rrset, size_t rr_pos,
                                 uint8_t **key, uint16_t *key_size);
const knot_dname_t *knot_rrset_rdata_nsec_next(const knot_rrset_t *rrset,
                                               size_t rr_pos);
void knot_rrset_rdata_nsec_bitmap(const knot_rrset_t *rrset, size_t rr_pos,
                                  uint8_t **bitmap, uint16_t *size);

void knot_rrset_rdata_nsec3_bitmap(const knot_rrset_t *rrset, size_t rr_pos,
                                   uint8_t **bitmap, uint16_t *size);
uint8_t knot_rrset_rdata_nsec3_algorithm(const knot_rrset_t *rrset,
                                         size_t pos);
uint8_t knot_rrset_rdata_nsec3_flags(const knot_rrset_t *rrset,
                                     size_t pos);
uint16_t knot_rrset_rdata_nsec3_iterations(const knot_rrset_t *rrset,
                                           size_t pos);
uint8_t knot_rrset_rdata_nsec3_salt_length(const knot_rrset_t *rrset,
                                           size_t pos);
void knot_rrset_rdata_nsec3_next_hashed(const knot_rrset_t *rrset, size_t pos,
                                        uint8_t **name, uint8_t *name_size);
const uint8_t *knot_rrset_rdata_nsec3_salt(const knot_rrset_t *rrset,
                                           size_t pos);
uint8_t knot_rrset_rdata_nsec3param_algorithm(const knot_rrset_t *rrset);
uint8_t knot_rrset_rdata_nsec3param_flags(const knot_rrset_t *rrset);
uint16_t knot_rrset_rdata_nsec3param_iterations(const knot_rrset_t *rrset);
uint8_t knot_rrset_rdata_nsec3param_salt_length(const knot_rrset_t *rrset);
const uint8_t *knot_rrset_rdata_nsec3param_salt(const knot_rrset_t *rrset);

const knot_dname_t *knot_rrset_rdata_rp_first_dname(const knot_rrset_t *rrset,
                                                    size_t pos);
const knot_dname_t *knot_rrset_rdata_rp_second_dname(const knot_rrset_t *rrset,
                                                     size_t pos);
const knot_dname_t *knot_rrset_rdata_minfo_first_dname(const knot_rrset_t *rrset,
                                                       size_t pos);
const knot_dname_t *knot_rrset_rdata_minfo_second_dname(const knot_rrset_t *rrset,
                                                        size_t pos);

/*!
 * \brief Find next dname in rrset relative to prev.
 *
 * \param rrset Inspected rrset.
 * \param prev_dname Pointer to previous dname.
 *        This pointer *has* to be obtained by this function or be NULL.
 * \return next dname or NULL.
 */
/* [code-review] Emphasize that the 'prev' pointer must point into the RDATA
 * array of the given RRSet.
 */
knot_dname_t **knot_rrset_get_next_dname(const knot_rrset_t *rrset,
                                                 knot_dname_t **prev);

/*!
 * \brief Find next dname in RR relative to previous one.
 *
 * \param rrset Inspected rrset.
 * \param prev_dname Previous dname. This must be a pointer to the rrset's
 *                   RDATA array.
 * \param rr_pos Position of RR.
 * \return Next dname or NULL if there is no other dname in the RR.
 */
knot_dname_t **knot_rrset_get_next_rr_dname(const knot_rrset_t *rrset,
                                            knot_dname_t **prev_dname,
                                            size_t rr_pos);
const knot_dname_t *knot_rrset_rdata_ns_name(const knot_rrset_t *rrset,
                                             size_t rdata_pos);
const knot_dname_t *knot_rrset_rdata_mx_name(const knot_rrset_t *rrset,
                                             size_t rdata_pos);
const knot_dname_t *knot_rrset_rdata_srv_name(const knot_rrset_t *rrset,
                                              size_t rdata_pos);
const knot_dname_t *knot_rrset_rdata_name(const knot_rrset_t *rrset,
                                          size_t rdata_pos);

void knot_rrset_dump(const knot_rrset_t *rrset);

//TODO test
int rrset_serialize(const knot_rrset_t *rrset, uint8_t *stream, size_t *size);
uint64_t rrset_binary_size(const knot_rrset_t *rrset);

//TODO test
int rrset_serialize_alloc(const knot_rrset_t *rrset, uint8_t **stream,
                          size_t *size);

//TODO test
int rrset_deserialize(uint8_t *stream, size_t *stream_size,
                      knot_rrset_t **rrset);

int knot_rrset_add_rr_from_rrset(knot_rrset_t *dest, const knot_rrset_t *source,
                                 size_t rdata_pos);

int knot_rrset_remove_rr_using_rrset(knot_rrset_t *from,
                                     const knot_rrset_t *what,
                                     knot_rrset_t **rr_deleted, int ddns_check);

int knot_rrset_remove_rr_using_rrset_del(knot_rrset_t *from,
                                         const knot_rrset_t *what);

int knot_rrset_find_rr_pos(const knot_rrset_t *rr_search_in,
                           const knot_rrset_t *rr_reference, size_t pos,
                           size_t *pos_out);

int rrset_rr_dnames_apply(knot_rrset_t *rrset, size_t rdata_pos,
                          int (*func)(knot_dname_t **, void *), void *data);

int rrset_dnames_apply(knot_rrset_t *rrset, int (*func)(knot_dname_t **, void *),
                       void *data);

int knot_rrset_rdata_from_wire_one(knot_rrset_t *rrset,
                                   const uint8_t *wire, size_t *pos,
                                   size_t total_size, size_t rdlength);

int knot_rrset_ds_check(const knot_rrset_t *rrset);
#endif /* _KNOT_RRSET_H_ */

/*! @} */<|MERGE_RESOLUTION|>--- conflicted
+++ resolved
@@ -165,7 +165,7 @@
  */
 //TODO test
 int knot_rrset_add_rrsigs(knot_rrset_t *rrset, knot_rrset_t *rrsigs,
-                         knot_rrset_dupl_handling_t dupl);
+                          knot_rrset_dupl_handling_t dupl);
 
 /*!
  * \brief Returns the Owner of the RRSet.
@@ -191,9 +191,9 @@
  * Previous owner will be replaced if exist.
  *
  * \param rrset Specified RRSet.
- * \param owner New owner dname (will be duplicated).
- */
-int knot_rrset_set_owner(knot_rrset_t *rrset, const knot_dname_t *owner);
+ * \param owner New owner dname.
+ */
+void knot_rrset_set_owner(knot_rrset_t *rrset, knot_dname_t* owner);
 
 /*!
  * \brief Sets rrset TTL to given TTL.
@@ -329,23 +329,9 @@
 int knot_rrset_to_wire(const knot_rrset_t *rrset, uint8_t *wire, size_t *size,
                        size_t max_size, uint16_t *rr_count, void *comp_data);
 
-int knot_rrset_add_rr(knot_rrset_t *rrset, const knot_rrset_t *rr);
-int knot_rrset_add_rr_sort(knot_rrset_t *rrset, const knot_rrset_t *rr,
-                           int *merged, int *deleted_rr);
-
-<<<<<<< HEAD
 int knot_rrset_merge(knot_rrset_t *rrset1, const knot_rrset_t *rrset2);
 int knot_rrset_merge_sort(knot_rrset_t *rrset1, const knot_rrset_t *rrset2,
                           int *merged, int *deleted_rrs);
-=======
-/*!
- * \brief Return true if the RRSet is an NSEC3 related type.
- *
- * \param rr RRSet.
- */
-bool knot_rrset_is_nsec3rel(const knot_rrset_t *rr);
-
->>>>>>> 10088b36
 
 const knot_dname_t *knot_rrset_rdata_cname_name(const knot_rrset_t *rrset);
 const knot_dname_t *knot_rrset_rdata_dname_target(const knot_rrset_t *rrset);
@@ -362,6 +348,7 @@
 uint32_t knot_rrset_rdata_soa_expire(const knot_rrset_t *rrset);
 uint32_t knot_rrset_rdata_soa_minimum(const knot_rrset_t *rrset);
 uint16_t knot_rrset_rdata_rrsig_type_covered(const knot_rrset_t *rrset);
+/* TODO not all of these need to have rr_pos as a parameter. */
 uint8_t knot_rrset_rdata_rrsig_algorithm(const knot_rrset_t *rrset,
                                          size_t rr_pos);
 uint8_t knot_rrset_rdata_rrsig_labels(const knot_rrset_t *rrset, size_t rr_pos);
@@ -396,6 +383,7 @@
                                            size_t pos);
 uint8_t knot_rrset_rdata_nsec3_salt_length(const knot_rrset_t *rrset,
                                            size_t pos);
+// TODO same as salt, size and data
 void knot_rrset_rdata_nsec3_next_hashed(const knot_rrset_t *rrset, size_t pos,
                                         uint8_t **name, uint8_t *name_size);
 const uint8_t *knot_rrset_rdata_nsec3_salt(const knot_rrset_t *rrset,
@@ -441,12 +429,16 @@
 knot_dname_t **knot_rrset_get_next_rr_dname(const knot_rrset_t *rrset,
                                             knot_dname_t **prev_dname,
                                             size_t rr_pos);
+
 const knot_dname_t *knot_rrset_rdata_ns_name(const knot_rrset_t *rrset,
                                              size_t rdata_pos);
+
 const knot_dname_t *knot_rrset_rdata_mx_name(const knot_rrset_t *rrset,
                                              size_t rdata_pos);
+
 const knot_dname_t *knot_rrset_rdata_srv_name(const knot_rrset_t *rrset,
                                               size_t rdata_pos);
+
 const knot_dname_t *knot_rrset_rdata_name(const knot_rrset_t *rrset,
                                           size_t rdata_pos);
 
