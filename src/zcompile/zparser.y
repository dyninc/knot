--- conflicted
+++ resolved
@@ -22,8 +22,7 @@
 
 #include "zcompile/parser-util.h"
 
-#include "libknot/dname.h"
-#include "libknot/zone/zone.h"
+#include "libknot/libknot.h"
 #include "zcompile/zcompile.h"
 #include "zcompile/parser-descriptor.h"
 #include "zcompile/zcompile-error.h"
@@ -70,13 +69,8 @@
 
 %}
 %union {
-<<<<<<< HEAD
-	knot_dname_t       *domain; /* \todo */
-	knot_dname_t *dname; //XXX used to be const!
-=======
-	dnslib_dname_t       *domain;
-	dnslib_dname_t       *dname;
->>>>>>> 5dc4eb6f
+	knot_dname_t       *domain;
+	knot_dname_t       *dname;
 	struct lex_data      data;
 	uint32_t             ttl;
 	uint16_t             rclass;
@@ -141,42 +135,30 @@
     |	rr
     {	/* rr should be fully parsed */
 	if (!parser->error_occurred) {
-<<<<<<< HEAD
-		knot_rdata_t *tmp_rdata = knot_rdata_new();
-
-		assert(tmp_rdata != NULL);
-=======
 		/*!< \todo assign error to error occurred */
+		/*! \todo Make sure this does not crash */
 		if (parser->current_rrset->owner == NULL) {
-			dnslib_rrset_deep_free(&(parser->current_rrset),
-					       0, 0);
-			dnslib_zone_deep_free(&(parser->current_zone),
+			knot_rrset_deep_free(&(parser->current_rrset),
+					       0, 0, 0);
+			knot_zone_deep_free(&(parser->current_zone),
 					      0);
 			YYABORT;
 		}
-		dnslib_rdata_t *tmp_rdata = dnslib_rdata_new();
+		knot_rdata_t *tmp_rdata = knot_rdata_new();
 		if (tmp_rdata == NULL) {
-			dnslib_rrset_deep_free(&(parser->current_rrset),
-					       0, 0);
-			dnslib_zone_deep_free(&(parser->current_zone),
+			knot_rrset_deep_free(&(parser->current_rrset),
+					       0, 0, 0);
+			knot_zone_deep_free(&(parser->current_zone),
 					      0);
 			YYABORT;
 		}
->>>>>>> 5dc4eb6f
 
 		if (knot_rdata_set_items(tmp_rdata,
 		    parser->temporary_items,
 		    parser->rdata_count) != 0) {
-<<<<<<< HEAD
 			knot_rdata_free(&tmp_rdata);
-			knot_rrset_deep_free(&(parser->current_rrset), 1, 1,
-			                       1);
-			knot_zone_deep_free(&(parser->current_zone), 1);
-=======
-			dnslib_rdata_free(&tmp_rdata);
-			dnslib_rrset_deep_free(&(parser->current_rrset), 0, 0);
-			dnslib_zone_deep_free(&(parser->current_zone), 0);
->>>>>>> 5dc4eb6f
+			knot_rrset_deep_free(&(parser->current_rrset), 0, 0, 0);
+			knot_zone_deep_free(&(parser->current_zone), 0);
 			YYABORT;
 		}
 
@@ -186,83 +168,27 @@
 		    	fprintf(stderr, "Could not add rdata!\n");
 		    }
 
-<<<<<<< HEAD
-//printf("Before cat: %s (%p)\n", knot_dname_to_str(parser->current_rrset->owner),
-//parser->current_rrset->owner->name);
-
 		if (!knot_dname_is_fqdn(parser->current_rrset->owner)) {
-			parser->current_rrset->owner =
+			knot_dname_t *tmp_dname =
 				knot_dname_cat(parser->current_rrset->owner,
-=======
-		if (!dnslib_dname_is_fqdn(parser->current_rrset->owner)) {
-			dnslib_dname_t *tmp_dname =
-				dnslib_dname_cat(parser->current_rrset->owner,
->>>>>>> 5dc4eb6f
 						 parser->root_domain);
 			if (tmp_dname == NULL) {
-				dnslib_rrset_deep_free(&(parser->current_rrset),
-				                       0, 0);
-				dnslib_zone_deep_free(&(parser->current_zone),
+				knot_rrset_deep_free(&(parser->current_rrset),
+				                       0, 0, 0);
+				knot_zone_deep_free(&(parser->current_zone),
 				                      0);
 				YYABORT;
 			}
 			parser->current_rrset->owner = tmp_dname;
 		}
 
-<<<<<<< HEAD
-//printf("before: %p %p\n", parser->current_rrset->owner, parser->current_rrset->owner->name);
-//void *tmp1 = parser->current_rrset->owner;
-//void *tmp2 = parser->current_rrset->owner->name;
-
-//if (tmp1 != parser->current_rrset->owner ||
-//tmp2 != parser->current_rrset->owner->name) {
-//printf("before: %p %p\n", tmp1, tmp2);
-//printf("after: %p %p\n", parser->current_rrset->owner, parser->current_rrset->owner->name);
-//printf("%s\n", knot_dname_to_str(parser->current_rrset->owner));
-//}
-
-		assert(parser->current_rrset->owner != NULL);
-//		printf("after cat: %s (%p)\n", knot_dname_to_str(parser->current_rrset->owner), parser->current_rrset->owner->name);
-
-//printf("%p\n", parser->current_rrset->owner->labels);
-		int ret;
-		if ((ret = process_rr()) != 0) {
-			/* Should it fail? */
-			char *tmp_dname_str =
-			knot_dname_to_str(parser->current_rrset->owner);
-=======
-		assert(parser->current_rrset->owner);
-
-		if (save_dnames_in_table(parser->dname_table,
-						 parser->current_rrset) != 0) {
-			/*
-			 * Only reason function above could fail is
-			 * memory shortage. There is no point in continuing.
-			 */
-			dnslib_rrset_deep_free(&(parser->current_rrset),
-					       0, 0);
-			dnslib_zone_deep_free(&(parser->current_zone),
-					      0);
-			YYABORT;
-		}
-
 		assert(parser->current_rrset->owner != NULL);
 		int ret = 0;
 		if ((ret = process_rr()) != 0) {
->>>>>>> 5dc4eb6f
 			fprintf(stderr, "Error: could not process RRSet\n"
 				"owner: %s reason: %s\n",
 				parser->current_rrset->owner->name,
 				error_to_str(knot_zcompile_error_msgs, ret));
-<<<<<<< HEAD
-			free(tmp_dname_str);
-
-			if (ret == KNOTDZCOMPILE_EBADSOA) {
-				/*!< \todo this will crash! */
-				knot_rrset_deep_free(&(parser->current_rrset),
-						       0, 1, 0);
-				knot_zone_deep_free(&(parser->current_zone),
-=======
 
 			/* If the owner is not already in the table, free it. */
 //			if (dnslib_dname_table_find_dname(parser->dname_table,
@@ -271,49 +197,37 @@
 //				                  current_rrset->owner);
 //			} /* This would never happen */
 
-			if (ret == KNOT_ZCOMPILE_EBADSOA) {
-				dnslib_rrset_deep_free(&(parser->current_rrset),
-						       0, 0);
-				dnslib_zone_deep_free(&(parser->current_zone),
->>>>>>> 5dc4eb6f
+			if (ret == KNOTDZCOMPILE_EBADSOA) {
+				knot_rrset_deep_free(&(parser->current_rrset),
+						       0, 0, 0);
+				knot_zone_deep_free(&(parser->current_zone),
 						      0);
 				YYABORT;
 			} else {
 				/* Free rdata, it will not be added
 				 * and hence cannot be
 				 * freed with rest of the zone. */
-				dnslib_rdata_deep_free(&tmp_rdata,
+				knot_rdata_deep_free(&tmp_rdata,
 				                       parser->
 				                       current_rrset->type,
 				                       0);
 			}
 		}
-		/* In case of adding failure, dnames should ideally be processed
-		 * AFTER they've been added, so that we won't pollute the table
-		 * with freed dnames */
-
-		/*!< \todo Current implementation might introduce redundant
-		 * dnames to the table (from rdata section, which was processed
-		 * and its dnames added to the table, but then was not acutally
-		 * added to the zone. Right now, these names will be stuck in
-		 * the table.
-		 */
 	} else {
 		/* Error occured. This could either be lack of memory, or one
 		 * of the converting function was not able to convert. */
-		if (parser->error_occurred == KNOT_ZCOMPILE_ENOMEM) {
+		if (parser->error_occurred == KNOTDZCOMPILE_ENOMEM) {
 			/* Ran out of memory in converting functions. */
 			fprintf(stderr, "Parser ran out "
 			                "of memory, aborting!\n");
-			dnslib_rrset_deep_free(&(parser->current_rrset),
-					       0, 0);
-			dnslib_zone_deep_free(&(parser->current_zone),
+			knot_rrset_deep_free(&(parser->current_rrset),
+					       0, 0, 0);
+			knot_zone_deep_free(&(parser->current_zone),
 					      0);
 			YYABORT;
 		}
 	}
 
-<<<<<<< HEAD
 //	printf("Current rrset name: %p (%s)\n", parser->current_rrset->owner->name,
 //	knot_dname_to_str(parser->current_rrset->owner));
 //	getchar();
@@ -322,13 +236,6 @@
 	    parser->rdata_count = 0;
 	    parser->current_rrset->rdata = NULL;
 	    parser->error_occurred = 0;
-=======
-	parser->prev_dname = parser->current_rrset->owner;
-	parser->current_rrset->type = 0;
-	parser->rdata_count = 0;
-	parser->current_rrset->rdata = NULL;
-	parser->error_occurred = 0;
->>>>>>> 5dc4eb6f
     }
     |	error NL
     ;
@@ -439,25 +346,16 @@
 	    } else {
 		    $$ = knot_dname_cat($1,
 					  parser->origin->owner);
-<<<<<<< HEAD
 //		printf("leak: %s\n", knot_dname_to_str($$));
 //		getchar();
-=======
->>>>>>> 5dc4eb6f
 	    }
     }
     ;
 
 abs_dname:	'.'
     {
-<<<<<<< HEAD
-	    /*! \todo Get root domain from db. */
-		//$$ = parser->db->domains->root;
 	    $$ = knot_dname_deep_copy(parser->root_domain);
-=======
-	    $$ = dnslib_dname_copy(parser->root_domain);
 	    /* TODO how about concatenation now? */
->>>>>>> 5dc4eb6f
     }
     |	'@'
     {
@@ -480,15 +378,11 @@
 		    zc_error("label exceeds %d character limit", MAXLABELLEN);
 		    $$ = error_dname;
 	    } else {
-<<<<<<< HEAD
 		    $$ = knot_dname_new_from_str($1.str, $1.len, NULL);
 		    /*! \todo implement refcounting correctly. */
 		    ref_init(&$$->ref, 0); /* disable dtor */
 		    ref_retain(&$$->ref);
 	//printf("new: %p %s\n", $$, knot_dname_to_str($$));
-=======
-		    $$ = dnslib_dname_new_from_str($1.str, $1.len, NULL);
->>>>>>> 5dc4eb6f
 	    }
 
 	    free($1.str);
@@ -531,9 +425,9 @@
 	    char *result = malloc(2 * sizeof(char));
 	    if (result == NULL) {
 	    	ERR_ALLOC_FAILED;
-	    	dnslib_rrset_deep_free(&(parser->current_rrset),
-		                       0, 0);
-	        dnslib_zone_deep_free(&(parser->current_zone),
+	    	knot_rrset_deep_free(&(parser->current_rrset),
+		                       0, 0, 0);
+	        knot_zone_deep_free(&(parser->current_zone),
 		                      0);
 		YYABORT;
 	    }
@@ -547,9 +441,9 @@
 	    char *result = malloc($1.len + 2 * sizeof(char));
 	    if (result == NULL) {
 	    	ERR_ALLOC_FAILED;
-	    	dnslib_rrset_deep_free(&(parser->current_rrset),
-		                       0, 0);
-	        dnslib_zone_deep_free(&(parser->current_zone),
+	    	knot_rrset_deep_free(&(parser->current_rrset),
+		                       0, 0, 0);
+	        knot_zone_deep_free(&(parser->current_zone),
 		                      0);
 		YYABORT;
 	    }
@@ -569,9 +463,9 @@
 	    char *result = malloc($1.len + sizeof(char));
 	    if (result == NULL) {
 	    	ERR_ALLOC_FAILED;
-	    	dnslib_rrset_deep_free(&(parser->current_rrset),
-		                       0, 0);
-	        dnslib_zone_deep_free(&(parser->current_zone),
+	    	knot_rrset_deep_free(&(parser->current_rrset),
+		                       0, 0, 0);
+	        knot_zone_deep_free(&(parser->current_zone),
 		                      0);
 		YYABORT;
 	    }
@@ -602,9 +496,9 @@
 	    $$.str = malloc($$.len + sizeof(char));
 	    if ($$.str == NULL) {
 	    	ERR_ALLOC_FAILED;
-	    	dnslib_rrset_deep_free(&(parser->current_rrset),
-		                       0, 0);
-		dnslib_zone_deep_free(&(parser->current_zone),
+	    	knot_rrset_deep_free(&(parser->current_rrset),
+		                       0, 0, 0);
+		knot_zone_deep_free(&(parser->current_zone),
 		                      0);
 		YYABORT;
 	    }
@@ -649,9 +543,9 @@
 	    $$.str = malloc($$.len + 1);
 	    if ($$.str == NULL) {
 	    	ERR_ALLOC_FAILED;
-	    	dnslib_rrset_deep_free(&(parser->current_rrset),
-		                       0, 0);
-	        dnslib_zone_deep_free(&(parser->current_zone),
+	    	knot_rrset_deep_free(&(parser->current_rrset),
+		                       0, 0, 0);
+	        knot_zone_deep_free(&(parser->current_zone),
 		                      0);
 		YYABORT;
 	    }
@@ -670,9 +564,9 @@
 	    $$.str = malloc($$.len + 1);
 	    if ($$.str == NULL) {
 	    	ERR_ALLOC_FAILED;
-	    	dnslib_rrset_deep_free(&(parser->current_rrset),
-		                       0, 0);
-	        dnslib_zone_deep_free(&(parser->current_zone),
+	    	knot_rrset_deep_free(&(parser->current_rrset),
+		                       0, 0, 0);
+	        knot_zone_deep_free(&(parser->current_zone),
 		                      0);
 		YYABORT;
 	    }
@@ -749,9 +643,9 @@
 	    if (result == NULL) {
 	    	ERR_ALLOC_FAILED;
 	    	fprintf(stderr, "Parser ran out of memory, aborting!\n");
-	    	dnslib_rrset_deep_free(&(parser->current_rrset),
-		                       0, 0);
-	        dnslib_zone_deep_free(&(parser->current_zone),
+	    	knot_rrset_deep_free(&(parser->current_rrset),
+		                       0, 0, 0);
+	        knot_zone_deep_free(&(parser->current_zone),
 		                      0);
 		YYABORT;
 	    }
@@ -777,9 +671,9 @@
 	    if (result == NULL) {
 	    	ERR_ALLOC_FAILED;
 	    	fprintf(stderr, "Parser ran out of memory, aborting!\n");
-	    	dnslib_rrset_deep_free(&(parser->current_rrset),
-		                       0, 0);
-	        dnslib_zone_deep_free(&(parser->current_zone),
+	    	knot_rrset_deep_free(&(parser->current_rrset),
+		                       0, 0, 0);
+	        knot_zone_deep_free(&(parser->current_zone),
 		                      0);
 		YYABORT;
 	    }
@@ -809,9 +703,9 @@
 	    if (result == NULL) {
 	    	ERR_ALLOC_FAILED;
 	    	fprintf(stderr, "Parser ran out of memory, aborting!\n");
-	    	dnslib_rrset_deep_free(&(parser->current_rrset),
-		                       0, 0);
-	        dnslib_zone_deep_free(&(parser->current_zone),
+	    	knot_rrset_deep_free(&(parser->current_rrset),
+		                       0, 0, 0);
+	        knot_zone_deep_free(&(parser->current_zone),
 		                      0);
 		YYABORT;
 	    }
@@ -829,9 +723,9 @@
 	    if (result == NULL) {
 	    	ERR_ALLOC_FAILED;
 	    	fprintf(stderr, "Parser ran out of memory, aborting!\n");
-	    	dnslib_rrset_deep_free(&(parser->current_rrset),
-		                       0, 0);
-	        dnslib_zone_deep_free(&(parser->current_zone),
+	    	knot_rrset_deep_free(&(parser->current_rrset),
+		                       0, 0, 0);
+	        knot_zone_deep_free(&(parser->current_zone),
 		                      0);
 		YYABORT;
 	    }
@@ -1000,20 +894,11 @@
 rdata_domain_name:	dname trail
     {
 	    /* convert a single dname record */
-<<<<<<< HEAD
+		if ($1 != NULL) {
 			if (!knot_dname_is_fqdn($1)) {
-
-
 			parser->current_rrset->owner =
 				knot_dname_cat($1, parser->root_domain);
-
-=======
-		if ($1 != NULL) {
-			if (!dnslib_dname_is_fqdn($1)) {
-			parser->current_rrset->owner =
-				dnslib_dname_cat($1, parser->root_domain);
 			}
->>>>>>> 5dc4eb6f
 		}
 	    zadd_rdata_domain($1);
     }
@@ -1426,23 +1311,15 @@
 /*	    zadd_rdata_wireformat(zparser_conv_dns_name((const uint8_t*)
 							 $15.str,
 							 $15.len));*/
-<<<<<<< HEAD
 	    knot_dname_t *dname =
 		knot_dname_new_from_wire((uint8_t *)$15.str, $15.len, NULL);
-	    /*! \todo implement refcounting correctly. */
-	    ref_init(&dname->ref, 0); /* disable dtor */
-	    ref_retain(&dname->ref);
-
-	    knot_dname_cat(dname, parser->root_domain);
-=======
-	    dnslib_dname_t *dname =
-		dnslib_dname_new_from_wire((uint8_t *)$15.str, $15.len, NULL);
 	    if (dname == NULL) {
-	    	parser->error_occurred = KNOT_ZCOMPILE_ENOMEM;
+	    	parser->error_occurred = KNOTDZCOMPILE_ENOMEM;
 	    } else {
-	    	dnslib_dname_cat(dname, parser->root_domain);
-	    }
->>>>>>> 5dc4eb6f
+	    	ref_init(&dname->ref, 0); /* disable dtor */
+	    	ref_retain(&dname->ref);
+	    	knot_dname_cat(dname, parser->root_domain);
+	    }
 
 	    zadd_rdata_domain(dname);
 	    /* sig name */
@@ -1574,42 +1451,29 @@
 			if(!name) {
 				zc_error_prev_line("IPSECKEY bad gateway"
 						   "dname %s", $7.str);
-				dnslib_rrset_deep_free(&(parser->current_rrset),
-						                          0, 0);
-				dnslib_zone_deep_free(&(parser->current_zone),
+				knot_rrset_deep_free(&(parser->current_rrset),
+						                          0, 0, 0);
+				knot_zone_deep_free(&(parser->current_zone),
 						      0);
 				YYABORT;
 			}
 			if($7.str[strlen($7.str)-1] != '.') {
-<<<<<<< HEAD
-			    knot_dname_t* tmpd;
-			    tmpd = knot_dname_new_from_wire(name->name,
-							      name->size,
-							      NULL);
-			    /*! \todo implement refcounting correctly. */
+			    knot_dname_t* tmpd =
+			    	knot_dname_new_from_wire(name->name,
+							   name->size,
+							   NULL);
+			    if (tmpd == NULL) {
+			    	zc_error_prev_line("Could not create dname!");
+				knot_rrset_deep_free(&(parser->current_rrset),
+				                       0, 0, 0);
+			        knot_zone_deep_free(&(parser->current_zone),
+				                      0);
+				YYABORT;
+			    }
 			    ref_init(&tmpd->ref, 0); /* disable dtor */
 			    ref_retain(&tmpd->ref);
 			    name = knot_dname_cat(tmpd,
 				    knot_node_parent(parser->origin, 0)->owner);
-			    /*! \todo implement refcounting correctly. */
-			    ref_init(&name->ref, 0); /* disable dtor */
-			    ref_retain(&name->ref);
-=======
-			    dnslib_dname_t* tmpd =
-			    	dnslib_dname_new_from_wire(name->name,
-							   name->size,
-							   NULL);
-			    if (tmpd == NULL) {
-			    	zc_error_prev_line("Could not create dname!");
-				dnslib_rrset_deep_free(&(parser->current_rrset),
-				                       0, 0);
-			        dnslib_zone_deep_free(&(parser->current_zone),
-				                      0);
-				YYABORT;
-			    }
-			    name = dnslib_dname_cat(tmpd,
-				    dnslib_node_parent(parser->origin)->owner);
->>>>>>> 5dc4eb6f
 			}
 
 			free($1.str);
@@ -1620,9 +1484,9 @@
 			uint8_t* dncpy = malloc(sizeof(uint8_t) * name->size);
 			if (dncpy == NULL) {
 			    ERR_ALLOC_FAILED;
-			    dnslib_rrset_deep_free(&(parser->current_rrset),
-			                           0, 0);
-			    dnslib_zone_deep_free(&(parser->current_zone),
+			    knot_rrset_deep_free(&(parser->current_rrset),
+			                           0, 0, 0);
+			    knot_zone_deep_free(&(parser->current_zone),
 			                          0);
 			    YYABORT;
 			}
@@ -1681,22 +1545,14 @@
 	}
 
 	result->temporary_items = malloc(MAXRDATALEN *
-<<<<<<< HEAD
 					  sizeof(knot_rdata_item_t));
-
-	result->current_rrset = knot_rrset_new(NULL, 0, 0, 0);
-	result->current_rrset->rdata = NULL;
-
-	result->rrsig_orphans = NULL;
-=======
-					  sizeof(dnslib_rdata_item_t));
 	if (result->temporary_items == NULL) {
 		ERR_ALLOC_FAILED;
 		free(result);
 		return NULL;
 	}
 
-	result->current_rrset = dnslib_rrset_new(NULL, 0, 0, 0);
+	result->current_rrset = knot_rrset_new(NULL, 0, 0, 0);
 	if (result->current_rrset == NULL) {
 		ERR_ALLOC_FAILED;
 		free(result->temporary_items);
@@ -1704,24 +1560,13 @@
 		return NULL;
 	}
 
-	result->dname_table = dnslib_dname_table_new();
-	if (result->dname_table == NULL) {
+	result->root_domain = knot_dname_new_from_str(".", 1, NULL);
+	if (result->root_domain == NULL) {
 		ERR_ALLOC_FAILED;
 		free(result->temporary_items);
 		free(result->current_rrset);
 		free(result);
-		return NULL;
 	}
-
-	result->root_domain = dnslib_dname_new_from_str(".", 1, NULL);
-	if (result->root_domain == NULL) {
-		ERR_ALLOC_FAILED;
-		free(result->temporary_items);
-		free(result->current_rrset);
-		dnslib_dname_table_free(&result->dname_table);
-		free(result);
-	}
->>>>>>> 5dc4eb6f
 
 	return result;
 }
@@ -1729,14 +1574,9 @@
 /*
  * Initialize the parser for a new zone file.
  */
-<<<<<<< HEAD
 void
 zparser_init(const char *filename, uint32_t ttl, uint16_t rclass,
 	     knot_node_t *origin)
-=======
-void zparser_init(const char *filename, uint32_t ttl, uint16_t rclass,
-                  dnslib_node_t *origin)
->>>>>>> 5dc4eb6f
 {
 	memset(nxtbits, 0, sizeof(nxtbits));
 	memset(nsecbits, 0, sizeof(nsecbits));
@@ -1759,7 +1599,6 @@
 	parser->rdata_count = 0;
 
 	parser->last_node = origin;
-<<<<<<< HEAD
 	parser->root_domain = knot_dname_new_from_str(".", 1, NULL);
 	/*! \todo implement refcounting correctly. */
 	ref_init(&parser->root_domain->ref, 0); /* disable dtor */
@@ -1768,8 +1607,6 @@
 	/* Create zone */
 	parser->current_zone = knot_zone_new(origin, 0, 1);
 
-=======
->>>>>>> 5dc4eb6f
 	parser->node_rrsigs = NULL;
 	parser->rrsig_orphans = NULL;
 
@@ -1782,15 +1619,9 @@
 {
 	knot_dname_free(&(parser->root_domain));
 	free(parser->temporary_items);
-<<<<<<< HEAD
-	knot_rrset_free(&(parser->current_rrset));
-	knot_dname_free(&(parser->prev_dname));
-=======
 	if (parser->current_rrset != NULL) {
-		dnslib_rrset_free(&parser->current_rrset);
+		knot_rrset_free(&parser->current_rrset);
 	}
-	yylex_destroy();
->>>>>>> 5dc4eb6f
 	free(parser);
 }
 
