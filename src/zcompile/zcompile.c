--- conflicted
+++ resolved
@@ -1831,7 +1831,6 @@
 
 	assert(dnslib_node_parent(origin_node, 0) == NULL);
 
-<<<<<<< HEAD
 	void *scanner = NULL;
 	zp_lex_init(&scanner);
 	if (scanner == NULL) {
@@ -1839,40 +1838,24 @@
 	}
 
 	if (!zone_open(zonefile, 3600, DNSLIB_CLASS_IN, origin_node, scanner)) {
-=======
-	if (!zone_open(zonefile, 3600, DNSLIB_CLASS_IN, origin_node)) {
-		strerror_r(errno, ebuf, sizeof(ebuf));
->>>>>>> 841cf6d9
 		fprintf(stderr, "Cannot open '%s': %s.",
 			zonefile, ebuf);
-		fclose(yyin);
 		zparser_free();
 		return KNOT_ZCOMPILE_EZONEINVAL;
 	}
 
-<<<<<<< HEAD
-
 	if (zp_parse(scanner) != 0) {
-=======
-	if (yyparse() != 0) {
-		fclose(yyin);
-		zparser_free();
->>>>>>> 841cf6d9
 		return KNOT_ZCOMPILE_ESYNT;
 	}
 	
 	dnslib_zone_contents_t *contents =
 			dnslib_zone_get_contents(parser->current_zone);
 
-<<<<<<< HEAD
 	FILE *in_file = (FILE *)zp_get_in(scanner);
 	fclose(in_file);
 	zp_lex_destroy(scanner);
 
-	if (parser->node_rrsigs != NULL) {
-=======
 	if (parser->last_node && parser->node_rrsigs != NULL) {
->>>>>>> 841cf6d9
 		/* assign rrsigs to last node in the zone*/
 		process_rrsigs_in_node(contents,
 		                       parser->last_node);
@@ -1881,26 +1864,21 @@
 
 	debug_zp("zone parsed\n");
 
-<<<<<<< HEAD
-	find_rrsets_orphans(parser->current_zone,
+	find_rrsets_orphans(parser->current_zone->contents,
 	                    parser->rrsig_orphans);
-=======
 	if (!(parser->current_zone &&
 	      dnslib_node_rrset(parser->current_zone->contents->apex,
 	                        DNSLIB_RRTYPE_SOA))) {
 		fprintf(stderr, "Zone file does not contain SOA record!\n");
 		dnslib_zone_deep_free(&parser->current_zone, 0);
-		fclose(yyin);
 		zparser_free();
 		return KNOT_ZCOMPILE_EZONEINVAL;
 	}
 
 
 	uint found_orphans;
-
 	found_orphans = find_rrsets_orphans(contents,
 					    parser->rrsig_orphans);
->>>>>>> 841cf6d9
 
 	debug_zp("%u orphans found\n", found_orphans);
 
