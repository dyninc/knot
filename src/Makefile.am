ACLOCAL_AMFLAGS = -I ../m4
bin_PROGRAMS = knotc
libexec_PROGRAMS = knot-zcompile unittests unittests-zcompile unittests-dnslib
sbin_PROGRAMS = knotd

# $(YACC) will generate header file
AM_CFLAGS = -Wall
AM_YFLAGS = -d
libknot_la_YFLAGS = -pcf_ -d
libknot_la_LFLAGS = # TODO: reentrant parser, prefix

LDADD = libknot.la @LIBOBJS@

BUILT_SOURCES =					\
	dnslib/tests/parsed_data.rc		\
	dnslib/tests/raw_data_queries.rc	\
	dnslib/tests/raw_data.rc		\
	dnslib/tests/parsed_data_queries.rc     \
	tests/sample_conf.rc

CLEANFILES =					\
	dnslib/tests/parsed_data.rc		\
	dnslib/tests/raw_data_queries.rc	\
	dnslib/tests/raw_data.rc		\
	dnslib/tests/parsed_data_queries.rc     \
	tests/sample_conf.rc                    \
	zparser.h				\
	zparser.c				\
	zlexer.c				\
	libknot_la-cf-lex.c			\
	libknot_la-cf-parse.c			\
	libknot_la-cf-parse.h

knotc_SOURCES =					\
	knot/ctl/knotc_main.c

knot_zcompile_SOURCES =				\
	zcompile/zcompile_main.c		\
	zcompile/zcompile-error.c		\
	zcompile/parser-util.h			\
	zcompile/parser-descriptor.h		\
	zcompile/zparser.y			\
	zcompile/zlexer.l			\
	zcompile/zcompile.c			\
	zcompile/parser-util.c			\
	zcompile/parser-descriptor.c

unittests_SOURCES =				\
	tests/common/acl_tests.c		\
	tests/common/acl_tests.h		\
	tests/common/da_tests.c			\
	tests/common/da_tests.h			\
	tests/common/events_tests.c		\
	tests/common/events_tests.h		\
	tests/common/skiplist_tests.c		\
	tests/common/skiplist_tests.h		\
	tests/common/slab_tests.c		\
	tests/common/slab_tests.h		\
	tests/knot/conf_tests.c			\
	tests/knot/conf_tests.h			\
	tests/knot/dthreads_tests.c		\
	tests/knot/dthreads_tests.h		\
	tests/knot/server_tests.c		\
	tests/knot/server_tests.h		\
	tests/unittests_main.c

unittests_dnslib_SOURCES =			\
	dnslib/tests/dnslib/cuckoo_tests.c	\
	dnslib/tests/dnslib/cuckoo_tests.h	\
	dnslib/tests/dnslib/dname_tests.c	\
	dnslib/tests/dnslib/dname_tests.h	\
	dnslib/tests/dnslib/edns_tests.c	\
	dnslib/tests/dnslib/edns_tests.h	\
	dnslib/tests/dnslib/node_tests.c	\
	dnslib/tests/dnslib/node_tests.h	\
	dnslib/tests/dnslib/rdata_tests.c	\
	dnslib/tests/dnslib/rdata_tests.h	\
	dnslib/tests/dnslib/rrset_tests.c	\
	dnslib/tests/dnslib/rrset_tests.h	\
	dnslib/tests/dnslib/zone_tests.c	\
	dnslib/tests/dnslib/zone_tests.h	\
	dnslib/tests/dnslib/zonedb_tests.c	\
	dnslib/tests/dnslib/zonedb_tests.h	\
	dnslib/tests/unittests_dnslib.c

unittests_zcompile_SOURCES =			\
	zcompile/parser-util.h			\
	zcompile/parser-descriptor.h		\
	zcompile/zcompile-error.c		\
	zcompile/zparser.y			\
	zcompile/zlexer.l			\
	zcompile/zcompile.c			\
	zcompile/parser-util.c			\
	zcompile/parser-descriptor.c		\
	zcompile/tests/unittests_zp_main.c

nodist_unittests_SOURCES =			\
	dnslib/tests/parsed_data.rc		\
	dnslib/tests/raw_data_queries.rc	\
	dnslib/tests/raw_data.rc		\
	dnslib/tests/parsed_data_queries.rc     \
	tests/sample_conf.rc

knotd_SOURCES =					\
	knot/main.c

noinst_LTLIBRARIES = libknot.la
libknot_la_SOURCES =				\
	common/slab/slab.c			\
	common/slab/malloc.c			\
	common/slab/slab.h			\
	common/slab/malloc.h			\
	common/libtap/tap.c			\
	common/libtap/tap.h			\
	common/tap_unit.h			\
	common/lists.c				\
	common/base32.c				\
	common/lists.h				\
	common/base32.h				\
	common/print.c				\
	common/print.h				\
	common/dynamic-array.c			\
	common/skip-list.c			\
	common/base32hex.c			\
	common/skip-list.h			\
	common/dynamic-array.h			\
	common/tree.h				\
<<<<<<< HEAD
	common/base32hex.h				\
	common/evqueue.h		\
	common/evqueue.c		\
	common/evsched.h		\
	common/evsched.c		\
	common/errors.h			\
	common/errors.c			\
	common/acl.h				\
	common/acl.c				\
	common/sockaddr.h				\
	common/sockaddr.c				\
	knot/stat/gatherer.c				\
	knot/stat/stat.c				\
	knot/stat/gatherer.h				\
	knot/stat/stat.h				\
	dnslib/edns.c                           \
=======
	common/base32hex.h			\
	common/evqueue.h			\
	common/evqueue.c			\
	common/errors.h				\
	common/errors.c				\
	common/crc.h				\
	common/crc.c				\
	knot/stat/gatherer.c			\
	knot/stat/stat.c			\
	knot/stat/gatherer.h			\
	knot/stat/stat.h			\
	dnslib/edns.c				\
>>>>>>> 77882f7f
	dnslib/dnslib-error.c			\
	dnslib/utils.c				\
	dnslib/rrset.c				\
	dnslib/dname.c				\
	dnslib/node.c				\
	dnslib/packet.c			\
	dnslib/query.c			\
	dnslib/response2.c			\
	dnslib/zone.c				\
	dnslib/zonedb.c				\
	dnslib/zone-load.c			\
	dnslib/debug.c				\
	dnslib/zone-dump.c			\
	dnslib/zone-dump-text.c			\
	dnslib/rdata.c				\
	dnslib/descriptor.c			\
	dnslib/nsec3.c				\
	dnslib/dname-table.c			\
	dnslib/hash/hash-functions.c		\
	dnslib/hash/cuckoo-hash-table.c		\
	dnslib/hash/universal-system.c		\
	dnslib/hash/universal-system.h		\
	dnslib/hash/cuckoo-hash-table.h		\
	dnslib/hash/hash-functions.h		\
	dnslib/zonedb.h				\
	dnslib/consts.h				\
	dnslib/node.h				\
	dnslib/edns.h				\
	dnslib/zone.h				\
	dnslib/rdata.h				\
	dnslib/descriptor.h			\
	dnslib/dnslib.h				\
	dnslib/tolower.h			\
	dnslib/tolower.c			\
	dnslib/zone-dump.h			\
	dnslib/dname.h				\
	dnslib/packet.h			\
	dnslib/query.h				\
	dnslib/response2.h			\
	dnslib/rrset.h				\
	dnslib/zone-load.h			\
	dnslib/utils.h				\
	dnslib/wire.h				\
	dnslib/debug.h				\
	dnslib/nsec3.h				\
	dnslib/dname-table.h			\
	knot/common.h				\
	knot/other/log.c			\
	knot/other/log.h			\
	knot/other/debug.h			\
	knot/other/error.h			\
	knot/other/error.c			\
	knot/conf/cf-parse.y			\
	knot/conf/cf-lex.l			\
	knot/conf/conf.c			\
	knot/conf/logconf.c			\
	knot/conf/logconf.h			\
	knot/conf/conf.h			\
	knot/ctl/process.c			\
	knot/ctl/process.h			\
	knot/server/dthreads.c			\
	knot/server/socket.c				\
	knot/server/name-server.c			\
	knot/server/server.c				\
	knot/server/udp-handler.c			\
	knot/server/tcp-handler.c			\
	knot/server/xfr-handler.c			\
	knot/server/zones.c				\
	knot/server/socket.h				\
	knot/server/name-server.h			\
	knot/server/udp-handler.h			\
	knot/server/tcp-handler.h			\
	knot/server/xfr-handler.h			\
	knot/server/dthreads.h			\
<<<<<<< HEAD
	knot/server/zones.h				\
	knot/server/xfr-in.h				\
	knot/server/xfr-in.c				\
	knot/server/notify.h				\
	knot/server/notify.c				\
=======
	knot/server/zones.h			\
>>>>>>> 77882f7f
	knot/server/server.h

libknot_la_LIBADD = @LIBOBJS@

# automake complains on % rules:
#   `%'-style pattern rules are a GNU make extension

dnslib/tests/parsed_data.rc: dnslib/tests/files/parsed_data
	../resource.sh $< >$@

dnslib/tests/parsed_data_queries.rc: dnslib/tests/files/parsed_data_queries
	../resource.sh $< >$@

dnslib/tests/raw_data_queries.rc: dnslib/tests/files/raw_data_queries
	../resource.sh $< >$@

dnslib/tests/raw_data.rc: dnslib/tests/files/raw_data
	../resource.sh $< >$@

tests/sample_conf.rc: tests/files/sample_conf
	../resource.sh $< >$@
<|MERGE_RESOLUTION|>--- conflicted
+++ resolved
@@ -125,7 +125,6 @@
 	common/skip-list.h			\
 	common/dynamic-array.h			\
 	common/tree.h				\
-<<<<<<< HEAD
 	common/base32hex.h				\
 	common/evqueue.h		\
 	common/evqueue.c		\
@@ -137,25 +136,13 @@
 	common/acl.c				\
 	common/sockaddr.h				\
 	common/sockaddr.c				\
+	common/crc.h				\
+	common/crc.c				\
 	knot/stat/gatherer.c				\
 	knot/stat/stat.c				\
 	knot/stat/gatherer.h				\
 	knot/stat/stat.h				\
 	dnslib/edns.c                           \
-=======
-	common/base32hex.h			\
-	common/evqueue.h			\
-	common/evqueue.c			\
-	common/errors.h				\
-	common/errors.c				\
-	common/crc.h				\
-	common/crc.c				\
-	knot/stat/gatherer.c			\
-	knot/stat/stat.c			\
-	knot/stat/gatherer.h			\
-	knot/stat/stat.h			\
-	dnslib/edns.c				\
->>>>>>> 77882f7f
 	dnslib/dnslib-error.c			\
 	dnslib/utils.c				\
 	dnslib/rrset.c				\
@@ -230,15 +217,11 @@
 	knot/server/tcp-handler.h			\
 	knot/server/xfr-handler.h			\
 	knot/server/dthreads.h			\
-<<<<<<< HEAD
 	knot/server/zones.h				\
 	knot/server/xfr-in.h				\
 	knot/server/xfr-in.c				\
 	knot/server/notify.h				\
 	knot/server/notify.c				\
-=======
-	knot/server/zones.h			\
->>>>>>> 77882f7f
 	knot/server/server.h
 
 libknot_la_LIBADD = @LIBOBJS@
