ACLOCAL_AMFLAGS = -I $(top_srcdir)/m4
SUBDIRS = zscanner dnstap .

sbin_PROGRAMS = knotc knotd
bin_PROGRAMS = kdig khost knsupdate knsec3hash
lib_LTLIBRARIES = libknot.la
noinst_LTLIBRARIES = libknotd.la libknots.la libknotus.la libknotcs.la

# $(YACC) will generate header file
AM_CPPFLAGS = \
	-include $(top_builddir)/src/config.h	\
	-DCONFIG_DIR='"${config_dir}"'		\
	-DSTORAGE_DIR='"${storage_dir}"'	\
	-DRUN_DIR='"${run_dir}"'
AM_CFLAGS = $(CODE_COVERAGE_CFLAGS)
AM_LDFLAGS = $(CODE_COVERAGE_LDFLAGS)
AM_YFLAGS = -d
libknotd_la_YFLAGS = -pcf_ -d
libknotd_la_LFLAGS = # TODO: reentrant parser, prefix

BUILT_SOURCES =					\
	knot/conf/libknotd_la-cf-lex.c		\
	knot/conf/libknotd_la-cf-parse.c	\
	knot/conf/libknotd_la-cf-parse.h

CLEANFILES =					\
	knot/conf/libknotd_la-cf-lex.c		\
	knot/conf/libknotd_la-cf-parse.c	\
	knot/conf/libknotd_la-cf-parse.h

knotc_SOURCES =					\
	knot/ctl/knotc_main.c

knotd_SOURCES =					\
	knot/main.c

kdig_SOURCES =					\
	utils/dig/dig_exec.c			\
	utils/dig/dig_exec.h			\
	utils/dig/dig_main.c			\
	utils/dig/dig_params.c			\
	utils/dig/dig_params.h

khost_SOURCES =					\
	utils/dig/dig_exec.c			\
	utils/dig/dig_exec.h			\
	utils/dig/dig_params.c			\
	utils/dig/dig_params.h			\
	utils/host/host_main.c			\
	utils/host/host_params.c		\
	utils/host/host_params.h

knsupdate_SOURCES =				\
	utils/nsupdate/nsupdate_exec.c		\
	utils/nsupdate/nsupdate_exec.h		\
	utils/nsupdate/nsupdate_main.c		\
	utils/nsupdate/nsupdate_params.c	\
	utils/nsupdate/nsupdate_params.h

knsec3hash_SOURCES =				\
	utils/nsec3hash/nsec3hash_main.c

# static: shared (not in libknot)
libknots_la_SOURCES =				\
	common-knot/crc.h			\
	common-knot/evsched.c			\
	common-knot/evsched.h			\
	common-knot/fdset.c			\
	common-knot/fdset.h			\
	common-knot/heap.c			\
	common-knot/heap.h			\
	common-knot/hex.c			\
	common-knot/hex.h			\
	common-knot/ref.c			\
	common-knot/ref.h			\
	common-knot/strlcat.c			\
	common-knot/strlcat.h			\
	common-knot/strtonum.h			\
	common-knot/trim.h

# static: common shared (also in libknot)
libknotcs_la_SOURCES =				\
	common/array-sort.h			\
	common/base32hex.c			\
	common/base32hex.h			\
	common/base64.c				\
	common/base64.h				\
	common/binsearch.h			\
	common/debug.h				\
	common/errors.c				\
	common/errors.h				\
	common/getline.c			\
	common/getline.h			\
	common/hhash.c				\
	common/hhash.h				\
	common/lists.c				\
	common/lists.h				\
	common/log.c				\
	common/log.h				\
	common/mem.c				\
	common/mem.h				\
	common/mempool.c			\
	common/mempool.h			\
	common/namedb/namedb.h			\
	common/namedb/namedb_lmdb.c		\
	common/namedb/namedb_lmdb.h		\
	common/namedb/namedb_trie.c		\
	common/namedb/namedb_trie.h		\
	common/net.c				\
	common/net.h				\
	common/print.c				\
	common/print.h				\
	common/sockaddr.c			\
	common/sockaddr.h			\
	common/strlcpy.c			\
	common/strlcpy.h			\
	common/trie/hat-trie.c			\
	common/trie/hat-trie.h			\
	common/trie/murmurhash3.c		\
	common/trie/murmurhash3.h

# static: utilities shared
libknotus_la_SOURCES =				\
	utils/common/exec.c			\
	utils/common/exec.h			\
	utils/common/msg.c			\
	utils/common/msg.h			\
	utils/common/netio.c			\
	utils/common/netio.h			\
	utils/common/params.c			\
	utils/common/params.h			\
	utils/common/resolv.c			\
	utils/common/resolv.h			\
	utils/common/token.c			\
	utils/common/token.h

# dynamic: libknot
libknot_la_LDFLAGS =				\
	$(AM_LDFLAGS)				\
	-version-info 0:1:0			\
	-export-symbols-regex '^(knot|KNOT|rrset|tsig|zone|mm)_'

libknot_la_SOURCES =				\
	libknot/binary.c			\
	libknot/binary.h			\
	libknot/common.h			\
	libknot/consts.c			\
	libknot/consts.h			\
	libknot/consts.h			\
	libknot/descriptor.c			\
	libknot/descriptor.h			\
	libknot/dname.c				\
	libknot/dname.h				\
	libknot/dnssec/bitmap.h			\
	libknot/dnssec/config.h			\
	libknot/dnssec/crypto.c			\
	libknot/dnssec/crypto.h			\
	libknot/dnssec/key.c			\
	libknot/dnssec/key.h			\
	libknot/dnssec/policy.c			\
	libknot/dnssec/policy.h			\
	libknot/dnssec/random.h			\
	libknot/dnssec/rrset-sign.c		\
	libknot/dnssec/rrset-sign.h		\
	libknot/dnssec/sig0.c			\
	libknot/dnssec/sig0.h			\
	libknot/dnssec/sign.c			\
	libknot/dnssec/sign.h			\
	libknot/errcode.c			\
	libknot/errcode.h			\
	libknot/libknot.h			\
	libknot/mempattern.c			\
	libknot/mempattern.h			\
	libknot/packet/compr.c			\
	libknot/packet/compr.h			\
	libknot/packet/pkt.c			\
	libknot/packet/pkt.h			\
	libknot/packet/rrset-wire.c		\
	libknot/packet/rrset-wire.h		\
	libknot/packet/wire.h			\
<<<<<<< HEAD
	libknot/processing/layer.c		\
	libknot/processing/layer.h		\
	libknot/processing/overlay.c		\
	libknot/processing/overlay.h		\
	libknot/processing/requestor.c		\
	libknot/processing/requestor.h		\
	libknot/rdata.c				\
	libknot/rdata.h				\
	libknot/rdataset.c			\
	libknot/rdataset.h			\
	libknot/rrset-dump.c			\
	libknot/rrset-dump.h			\
	libknot/rrset.c				\
	libknot/rrset.h				\
	libknot/rrtype/aaaa.h			\
=======
	libknot/processing/process.c		\
	libknot/processing/process.h		\
>>>>>>> 1f579766
	libknot/rrtype/dnskey.h			\
	libknot/rrtype/naptr.h			\
	libknot/rrtype/nsec.h			\
	libknot/rrtype/nsec.h			\
	libknot/rrtype/nsec.h			\
	libknot/rrtype/nsec3.c			\
	libknot/rrtype/nsec3.h			\
	libknot/rrtype/nsec3param.c		\
	libknot/rrtype/nsec3param.h		\
	libknot/rrtype/opt.c			\
	libknot/rrtype/opt.h			\
	libknot/rrtype/rdname.h			\
	libknot/rrtype/rrsig.h			\
	libknot/rrtype/soa.h			\
	libknot/rrtype/tsig.c			\
	libknot/rrtype/tsig.h			\
	libknot/tsig-op.c			\
	libknot/tsig-op.h			\
	libknot/util/endian.h			\
	libknot/util/tolower.c			\
	libknot/util/tolower.h			\
	libknot/util/utils.c			\
	libknot/util/utils.h

# static: server shared
libknotd_la_SOURCES =				\
	knot/conf/cf-lex.l			\
	knot/conf/cf-parse.y			\
	knot/conf/conf.c			\
	knot/conf/conf.h			\
	knot/conf/extra.c			\
	knot/conf/extra.h			\
	knot/conf/includes.c			\
	knot/conf/includes.h			\
	knot/ctl/estimator.c			\
	knot/ctl/estimator.h			\
	knot/ctl/process.c			\
	knot/ctl/process.h			\
	knot/ctl/remote.c			\
	knot/ctl/remote.h			\
	knot/dnssec/nsec-chain.c		\
	knot/dnssec/nsec-chain.h		\
	knot/dnssec/nsec3-chain.c		\
	knot/dnssec/nsec3-chain.h		\
	knot/dnssec/zone-events.c		\
	knot/dnssec/zone-events.h		\
	knot/dnssec/zone-keys.c			\
	knot/dnssec/zone-keys.h			\
	knot/dnssec/zone-nsec.c			\
	knot/dnssec/zone-nsec.h			\
	knot/dnssec/zone-sign.c			\
	knot/dnssec/zone-sign.h			\
	knot/knot.h				\
	knot/modules/synth_record.c		\
	knot/modules/synth_record.h		\
	knot/nameserver/axfr.c			\
	knot/nameserver/axfr.h			\
	knot/nameserver/capture.c		\
	knot/nameserver/capture.h		\
	knot/nameserver/chaos.c			\
	knot/nameserver/chaos.h			\
	knot/nameserver/internet.c		\
	knot/nameserver/internet.h		\
	knot/nameserver/ixfr.c			\
	knot/nameserver/ixfr.h			\
	knot/nameserver/notify.c		\
	knot/nameserver/notify.h		\
	knot/nameserver/nsec_proofs.c		\
	knot/nameserver/nsec_proofs.h		\
	knot/nameserver/process_answer.c	\
	knot/nameserver/process_answer.h	\
	knot/nameserver/process_query.c		\
	knot/nameserver/process_query.h		\
	knot/nameserver/query_module.c		\
	knot/nameserver/query_module.h		\
	knot/nameserver/tsig_ctx.c		\
	knot/nameserver/tsig_ctx.h		\
	knot/nameserver/update.c		\
	knot/nameserver/update.h		\
	knot/other/debug.h			\
	knot/server/dthreads.c			\
	knot/server/dthreads.h			\
	knot/server/journal.c			\
	knot/server/journal.h			\
	knot/server/rrl.c			\
	knot/server/rrl.h			\
	knot/server/serialization.c		\
	knot/server/serialization.h		\
	knot/server/server.c			\
	knot/server/server.h			\
	knot/server/tcp-handler.c		\
	knot/server/tcp-handler.h		\
	knot/server/udp-handler.c		\
	knot/server/udp-handler.h		\
	knot/updates/acl.c			\
	knot/updates/acl.h			\
	knot/updates/apply.c			\
	knot/updates/apply.h			\
	knot/updates/changesets.c		\
	knot/updates/changesets.h		\
	knot/updates/ddns.c			\
	knot/updates/ddns.h			\
	knot/updates/zone-update.c		\
	knot/updates/zone-update.h		\
	knot/worker/pool.c			\
	knot/worker/pool.h			\
	knot/worker/queue.c			\
	knot/worker/queue.h			\
	knot/zone/contents.c			\
	knot/zone/contents.h			\
	knot/zone/events/events.c		\
	knot/zone/events/events.h		\
	knot/zone/events/handlers.c		\
	knot/zone/events/handlers.h		\
	knot/zone/events/replan.c		\
	knot/zone/events/replan.h		\
	knot/zone/node.c			\
	knot/zone/node.h			\
	knot/zone/semantic-check.c		\
	knot/zone/semantic-check.h		\
	knot/zone/timers.c			\
	knot/zone/timers.h			\
	knot/zone/zone-diff.c			\
	knot/zone/zone-diff.h			\
	knot/zone/zone-dump.c			\
	knot/zone/zone-dump.h			\
	knot/zone/zone-load.c			\
	knot/zone/zone-load.h			\
	knot/zone/zone-tree.c			\
	knot/zone/zone-tree.h			\
	knot/zone/zone.c			\
	knot/zone/zone.h			\
	knot/zone/zonedb-load.c			\
	knot/zone/zonedb-load.h			\
	knot/zone/zonedb.c			\
	knot/zone/zonedb.h			\
	knot/zone/zonefile.c			\
	knot/zone/zonefile.h

# libraries
libknot_la_LIBADD  = libknotcs.la zscanner/libzscanner.la
libknotd_la_LIBADD = libknots.la libknotcs.la libknot.la
libknotus_la_LIBADD = libknots.la libknotcs.la libknot.la
libknotd_la_CPPFLAGS = $(AM_CPPFLAGS) $(lmdb_CFLAGS)
libknotd_la_LDFLAGS = $(AM_LDFLAGS) $(lmdb_LIBS)
libknotus_la_CPPFLAGS = $(AM_CPPFLAGS) $(libidn_CFLAGS)
libknotus_la_LDFLAGS = $(AM_LDFLAGS) $(libidn_LIBS)
libknotcs_la_CPPFLAGS = $(AM_CPPFLAGS) $(systemd_CFLAGS) $(lmdb_CFLAGS)
libknotcs_la_LDFLAGS = $(AM_LDFLAGS) $(systemd_LIBS) $(lmdb_LIBS)

# sbin programs
knotd_LDADD = libknot.la libknotd.la $(systemd_LIBS) $(lmdb_LIBS)
knotc_LDADD = libknot.la libknotd.la

# bin programs
BIN_LIBS = libknotus.la libknots.la
kdig_LDADD       = $(BIN_LIBS) $(libidn_LIBS)
khost_LDADD      = $(BIN_LIBS) $(libidn_LIBS)
knsupdate_LDADD  = $(BIN_LIBS) zscanner/libzscanner.la
knsec3hash_LDADD = $(BIN_LIBS)

if HAVE_DNSTAP
libknotd_la_SOURCES +=				\
	knot/modules/dnstap.c			\
	knot/modules/dnstap.h

kdig_LDADD         += dnstap/libdnstap.la
khost_LDADD        += dnstap/libdnstap.la
libknotd_la_LIBADD += dnstap/libdnstap.la
endif

# Create storage and run-time directories
install-data-hook:
	$(INSTALL) -d $(DESTDIR)/@config_dir@
	$(INSTALL) -d $(DESTDIR)/@run_dir@
	$(INSTALL) -d $(DESTDIR)/@storage_dir@<|MERGE_RESOLUTION|>--- conflicted
+++ resolved
@@ -178,7 +178,6 @@
 	libknot/packet/rrset-wire.c		\
 	libknot/packet/rrset-wire.h		\
 	libknot/packet/wire.h			\
-<<<<<<< HEAD
 	libknot/processing/layer.c		\
 	libknot/processing/layer.h		\
 	libknot/processing/overlay.c		\
@@ -194,10 +193,6 @@
 	libknot/rrset.c				\
 	libknot/rrset.h				\
 	libknot/rrtype/aaaa.h			\
-=======
-	libknot/processing/process.c		\
-	libknot/processing/process.h		\
->>>>>>> 1f579766
 	libknot/rrtype/dnskey.h			\
 	libknot/rrtype/naptr.h			\
 	libknot/rrtype/nsec.h			\
