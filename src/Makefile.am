--- conflicted
+++ resolved
@@ -73,14 +73,6 @@
 	common-knot/hex.h			\
 	common-knot/ref.c			\
 	common-knot/ref.h			\
-<<<<<<< HEAD
-	common-knot/slab/alloc-common.h		\
-	common-knot/slab/slab.c			\
-	common-knot/slab/slab.h			\
-=======
-	common-knot/sockaddr.c			\
-	common-knot/sockaddr.h			\
->>>>>>> 23f02088
 	common-knot/strlcat.c			\
 	common-knot/strlcat.h			\
 	common-knot/strtonum.h			\
