AM_CPPFLAGS = \
	-include $(top_builddir)/src/config.h \
	-I$(top_srcdir)/libtap \
	-I$(top_srcdir)/src

AM_LDFLAGS = \
	$(libcrypto_LIBS)

LDADD = \
	$(top_builddir)/libtap/libtap.a \
	$(top_builddir)/src/libknotd.la \
	$(top_builddir)/src/libknots.la

check_PROGRAMS = \
	journal				\
	slab				\
	hattrie				\
	hhash				\
	dthreads			\
	acl				\
	fdset				\
	base64				\
	base32hex			\
	descriptor			\
	server				\
	conf				\
	rrl				\
	wire				\
	dname				\
	ztree				\
	zonedb				\
	changeset			\
	rdata				\
	rdataset			\
	rrset				\
	node				\
	edns				\
	pkt				\
	process_query			\
	process_answer			\
	requestor			\
	query_module			\
	worker_pool			\
	worker_queue			\
<<<<<<< HEAD
	zone_events
=======
	zone_events			\
	zone_update
>>>>>>> b1049593

check-compile-only: $(check_PROGRAMS)

check-local: $(check_PROGRAMS)
	$(top_builddir)/libtap/runtests -s $(top_srcdir)/tests \
					-b $(top_builddir)/tests \
					-L $(top_builddir)/tests/runtests.log \
					$(check_PROGRAMS)

EXTRA_DIST = data
dist_check_SCRIPTS = resource.sh

conf_SOURCES = conf.c sample_conf.h
process_query_SOURCES = process_query.c fake_server.h
process_answer_SOURCES = process_answer.c fake_server.h
nodist_conf_SOURCES = sample_conf.c
CLEANFILES = sample_conf.c runtests.log
sample_conf.c: data/sample_conf
	$(abs_srcdir)/resource.sh $(abs_srcdir)/data/sample_conf >$@<|MERGE_RESOLUTION|>--- conflicted
+++ resolved
@@ -42,12 +42,8 @@
 	query_module			\
 	worker_pool			\
 	worker_queue			\
-<<<<<<< HEAD
-	zone_events
-=======
 	zone_events			\
 	zone_update
->>>>>>> b1049593
 
 check-compile-only: $(check_PROGRAMS)
 
